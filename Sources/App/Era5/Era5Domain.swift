import SwiftPFor2D

///  ERA5: https://rmets.onlinelibrary.wiley.com/doi/10.1002/qj.3803
enum CdsDomain: String, GenericDomain, CaseIterable {
    case era5
    case era5_daily
    case era5_ocean
    case era5_land
    case era5_land_daily
    case era5_ensemble
    case cerra
    case ecmwf_ifs
    case ecmwf_ifs_analysis
    case ecmwf_ifs_analysis_long_window
    case ecmwf_ifs_long_window
    
    var dtSeconds: Int {
        switch self {
        case .era5_daily, .era5_land_daily:
            return 24*3600
        case .ecmwf_ifs_long_window, .era5_ensemble:
            return 3*3600
        case .ecmwf_ifs_analysis_long_window, .ecmwf_ifs_analysis:
            return 6*3600
        default:
            return 3600
        }
    }
    
    var isGlobal: Bool {
        self != .cerra
    }
    
    var cdsDatasetName: String {
        switch self {
        case .era5, .era5_ocean, .era5_ensemble:
            return "reanalysis-era5-single-levels"
        case .era5_land:
            return "reanalysis-era5-land"
        case .cerra:
            return "reanalysis-cerra-single-levels"
        case .ecmwf_ifs, .ecmwf_ifs_analysis_long_window, .ecmwf_ifs_long_window, .ecmwf_ifs_analysis:
            return ""
        case .era5_land_daily, .era5_daily:
            fatalError()
        }
    }
    
    var domainRegistryStatic: DomainRegistry? {
        switch self {
        case .era5_daily:
            return .copernicus_era5
        case .era5_land_daily:
            return .copernicus_era5_land
        case .ecmwf_ifs_analysis_long_window, .ecmwf_ifs_long_window:
            return .ecmwf_ifs
        default:
            return domainRegistry
        }
    }
    
    var domainRegistry: DomainRegistry {
        switch self {
        case .era5:
            return .copernicus_era5
        case .era5_daily:
            return .copernicus_era5_daily
        case .era5_ocean:
            return .copernicus_era5_ocean
        case .era5_land:
            return .copernicus_era5_land
        case .era5_land_daily:
            return .copernicus_era5_land_daily
        case .era5_ensemble:
            return .copernicus_era5_ensemble
        case .cerra:
            return .copernicus_cerra
        case .ecmwf_ifs:
            return .ecmwf_ifs
        case .ecmwf_ifs_analysis_long_window:
            return .ecmwf_ifs_analysis_long_window
        case .ecmwf_ifs_long_window:
            return .ecmwf_ifs_long_window
        case .ecmwf_ifs_analysis:
            return .ecmwf_ifs_analysis
        }
    }
    
    var hasYearlyFiles: Bool {
        return true
    }
    
    var masterTimeRange: Range<Timestamp>? {
        return nil
    }
    
    /// Use store 14 days per om file
    var omFileLength: Int {
        // 24 hours over 21 days = 504 timesteps per file
        // Afterwards the om compressor will combine 6 locations to one chunks
        // 6 * 504 = 3024 values per compressed chunk
        // In case for a 1 year API call, around 51 kb will have to be decompressed with 34 IO operations
        return 24 * 21
    }
    
    var grid: Gridable {
        switch self {
        case .era5, .era5_daily:
            return RegularGrid(nx: 1440, ny: 721, latMin: -90, lonMin: -180, dx: 0.25, dy: 0.25)
        case .era5_ocean, .era5_ensemble:
            return RegularGrid(nx: 720, ny: 361, latMin: -90, lonMin: -180, dx: 0.5, dy: 0.5)
        case .era5_land, .era5_land_daily:
            return RegularGrid(nx: 3600, ny: 1801, latMin: -90, lonMin: -180, dx: 0.1, dy: 0.1)
        case .cerra:
            return ProjectionGrid(nx: 1069, ny: 1069, latitude: 20.29228...63.769516, longitude: -17.485962...74.10509, projection: LambertConformalConicProjection(λ0: 8, ϕ0: 50, ϕ1: 50, ϕ2: 50))
        case .ecmwf_ifs, .ecmwf_ifs_analysis_long_window, .ecmwf_ifs_long_window, .ecmwf_ifs_analysis:
            return GaussianGrid(type: .o1280)
        }
    }
}
<<<<<<< HEAD
=======

struct Era5Factory {
    /// Build a single reader for a given CdsDomain
    public static func makeReader(domain: CdsDomain, lat: Float, lon: Float, elevation: Float, mode: GridSelectionMode, options: GenericReaderOptions) throws -> Era5Reader<GenericReaderCached<CdsDomain, Era5Variable>> {
        guard let reader = try GenericReader<CdsDomain, Era5Variable>(domain: domain, lat: lat, lon: lon, elevation: elevation, mode: mode) else {
            // should not be possible
            throw ForecastapiError.noDataAvilableForThisLocation
        }
        return .init(reader: GenericReaderCached(reader: reader), options: options)
    }
    
    /// Build a single reader for a given CdsDomain
    public static func makeReader(domain: CdsDomain, gridpoint: Int, options: GenericReaderOptions) throws -> Era5Reader<GenericReaderCached<CdsDomain, Era5Variable>> {
        let reader = try GenericReader<CdsDomain, Era5Variable>(domain: domain, position: gridpoint)
        return .init(reader: GenericReaderCached(reader: reader), options: options)
    }
    
    /**
     Build a combined ERA5 and ERA5-Land reader.
     Derived variables are calculated after combinding both variables to make it possible to calculate ET0 evapotransipiration with temperature from ERA5-Land, but radiation from ERA5
     */
    public static func makeEra5CombinedLand(lat: Float, lon: Float, elevation: Float, mode: GridSelectionMode, options: GenericReaderOptions) throws -> Era5Reader<GenericReaderMixerSameDomain<GenericReaderCached<CdsDomain, Era5Variable>>> {
        guard /*let era5ocean = try GenericReader<CdsDomain, Era5Variable>(domain: .era5_ocean, lat: lat, lon: lon, elevation: elevation, mode: mode),*/
              let era5 = try GenericReader<CdsDomain, Era5Variable>(domain: .era5, lat: lat, lon: lon, elevation: elevation, mode: mode),
              let era5land = try GenericReader<CdsDomain, Era5Variable>(domain: .era5_land, lat: lat, lon: lon, elevation: elevation, mode: mode)
        else {
            // should not be possible
            throw ForecastapiError.noDataAvilableForThisLocation
        }
        return .init(reader: GenericReaderMixerSameDomain(reader: [/*GenericReaderCached(reader: era5ocean), */GenericReaderCached(reader: era5), GenericReaderCached(reader: era5land)]), options: options)
    }
    
    public static func makeArchiveBestMatch(lat: Float, lon: Float, elevation: Float, mode: GridSelectionMode, options: GenericReaderOptions) throws -> Era5Reader<GenericReaderMixerSameDomain<GenericReaderCached<CdsDomain, Era5Variable>>> {
        guard let era5 = try GenericReader<CdsDomain, Era5Variable>(domain: .era5, lat: lat, lon: lon, elevation: elevation, mode: mode),
              let era5land = try GenericReader<CdsDomain, Era5Variable>(domain: .era5_land, lat: lat, lon: lon, elevation: elevation, mode: mode),
              let ecmwfIfs = try GenericReader<CdsDomain, Era5Variable>(domain: .ecmwf_ifs, lat: lat, lon: lon, elevation: elevation, mode: mode) 
        else {
            // should not be possible
            throw ForecastapiError.noDataAvilableForThisLocation
        }
        return .init(reader: GenericReaderMixerSameDomain(reader: [
            GenericReaderCached(reader: era5),
            GenericReaderCached(reader: era5land),
            GenericReaderCached(reader: ecmwfIfs)
        ]), options: options)
    }
}

struct Era5Reader<Reader: GenericReaderProtocol>: GenericReaderDerivedSimple, GenericReaderProtocol where Reader.MixingVar == Era5Variable {
    let reader: Reader
    
    let options: GenericReaderOptions
    
    typealias Domain = CdsDomain
    
    typealias Variable = Era5Variable
    
    typealias Derived = Era5VariableDerived
    
    public init(reader: Reader, options: GenericReaderOptions) {
        self.reader = reader
        self.options = options
    }
    
    func prefetchData(variables: [Era5HourlyVariable], time: TimerangeDtAndSettings) throws {
        for variable in variables {
            switch variable {
            case .raw(let v):
                try prefetchData(raw: v, time: time)
            case .derived(let v):
                try prefetchData(derived: v, time: time)
            }
        }
    }
    
    func prefetchData(derived: Era5VariableDerived, time: TimerangeDtAndSettings) throws {
        switch derived {
        case .wind_speed_10m:
            fallthrough
        case .windspeed_10m:
            try prefetchData(raw: .wind_u_component_10m, time: time)
            try prefetchData(raw: .wind_v_component_10m, time: time)
        case .apparent_temperature:
            try prefetchData(raw: .temperature_2m, time: time)
            try prefetchData(raw: .wind_u_component_10m, time: time)
            try prefetchData(raw: .wind_v_component_10m, time: time)
            try prefetchData(raw: .dew_point_2m, time: time)
            try prefetchData(raw: .direct_radiation, time: time)
            try prefetchData(raw: .shortwave_radiation, time: time)
        case .relative_humidity_2m:
            fallthrough
        case .relativehumidity_2m:
            try prefetchData(raw: .temperature_2m, time: time)
            try prefetchData(raw: .dew_point_2m, time: time)
        case .wind_direction_10m:
            fallthrough
        case .winddirection_10m:
            try prefetchData(raw: .wind_u_component_10m, time: time)
            try prefetchData(raw: .wind_v_component_10m, time: time)
        case .wind_speed_100m:
            fallthrough
        case .windspeed_100m:
            try prefetchData(raw: .wind_u_component_100m, time: time)
            try prefetchData(raw: .wind_v_component_100m, time: time)
        case .wind_direction_100m:
            fallthrough
        case .winddirection_100m:
            try prefetchData(raw: .wind_u_component_100m, time: time)
            try prefetchData(raw: .wind_v_component_100m, time: time)
        case .vapour_pressure_deficit:
            fallthrough
        case .vapor_pressure_deficit:
            try prefetchData(raw: .temperature_2m, time: time)
            try prefetchData(raw: .dew_point_2m, time: time)
        case .global_tilted_irradiance, .global_tilted_irradiance_instant:
            fallthrough
        case .diffuse_radiation:
            try prefetchData(raw: .shortwave_radiation, time: time)
            try prefetchData(raw: .direct_radiation, time: time)
        case .et0_fao_evapotranspiration:
            try prefetchData(raw: .shortwave_radiation, time: time)
            try prefetchData(raw: .temperature_2m, time: time)
            try prefetchData(raw: .dew_point_2m, time: time)
            try prefetchData(raw: .wind_u_component_10m, time: time)
            try prefetchData(raw: .wind_v_component_10m, time: time)
        case .surface_pressure:
            try prefetchData(raw: .pressure_msl, time: time)
        case .snowfall:
            try prefetchData(raw: .snowfall_water_equivalent, time: time)
        case .cloud_cover:
            fallthrough
        case .cloudcover:
            try prefetchData(raw: .cloud_cover_low, time: time)
            try prefetchData(raw: .cloud_cover_mid, time: time)
            try prefetchData(raw: .cloud_cover_high, time: time)
        case .direct_normal_irradiance:
            try prefetchData(raw: .direct_radiation, time: time)
        case .rain:
            try prefetchData(raw: .precipitation, time: time)
            try prefetchData(raw: .snowfall_water_equivalent, time: time)
        case .showers:
            try prefetchData(raw: .precipitation, time: time)
        case .weather_code:
            fallthrough
        case .weathercode:
            try prefetchData(derived: .cloudcover, time: time)
            try prefetchData(raw: .precipitation, time: time)
            try prefetchData(derived: .snowfall, time: time)
        case .soil_moisture_0_to_100cm:
            try prefetchData(raw: .soil_moisture_0_to_7cm, time: time)
            try prefetchData(raw: .soil_moisture_7_to_28cm, time: time)
            try prefetchData(raw: .soil_moisture_28_to_100cm, time: time)
        case .soil_temperature_0_to_100cm:
            try prefetchData(raw: .soil_temperature_0_to_7cm, time: time)
            try prefetchData(raw: .soil_temperature_7_to_28cm, time: time)
            try prefetchData(raw: .soil_temperature_28_to_100cm, time: time)
        case .growing_degree_days_base_0_limit_50:
            try prefetchData(raw: .temperature_2m, time: time)
        case .leaf_wetness_probability:
            try prefetchData(raw: .precipitation, time: time)
            try prefetchData(raw: .dew_point_2m, time: time)
            try prefetchData(raw: .temperature_2m, time: time)
        case .soil_moisture_index_0_to_7cm:
            try prefetchData(raw: .soil_moisture_0_to_7cm, time: time)
        case .soil_moisture_index_7_to_28cm:
            try prefetchData(raw: .soil_moisture_7_to_28cm, time: time)
        case .soil_moisture_index_28_to_100cm:
            try prefetchData(raw: .soil_moisture_28_to_100cm, time: time)
        case .soil_moisture_index_100_to_255cm:
            try prefetchData(raw: .soil_moisture_100_to_255cm, time: time)
        case .soil_moisture_index_0_to_100cm:
            try prefetchData(derived: .soil_moisture_0_to_100cm, time: time)
        case .is_day:
            break
        case .terrestrial_radiation:
            break
        case .terrestrial_radiation_instant:
            break
        case .shortwave_radiation_instant:
            try prefetchData(raw: .shortwave_radiation, time: time)
        case .diffuse_radiation_instant:
            try prefetchData(derived: .diffuse_radiation, time: time)
        case .direct_radiation_instant:
            try prefetchData(raw: .direct_radiation, time: time)
        case .direct_normal_irradiance_instant:
            try prefetchData(raw: .direct_radiation, time: time)
        case .wet_bulb_temperature_2m:
            try prefetchData(raw: .dew_point_2m, time: time)
            try prefetchData(raw: .temperature_2m, time: time)
        case .cloudcover_low:
            try prefetchData(raw: .cloud_cover_low, time: time)
        case .cloudcover_mid:
            try prefetchData(raw: .cloud_cover_mid, time: time)
        case .cloudcover_high:
            try prefetchData(raw: .cloud_cover_high, time: time)
        case .windgusts_10m:
            try prefetchData(raw: .wind_gusts_10m, time: time)
        case .dewpoint_2m:
            try prefetchData(raw: .dew_point_2m, time: time)
        case .sunshine_duration:
            try prefetchData(raw: .direct_radiation, time: time)
        }
    }
    
    func get(variable: Era5HourlyVariable, time: TimerangeDtAndSettings) throws -> DataAndUnit {
        switch variable {
        case .raw(let variable):
            return try get(raw: variable, time: time)
        case .derived(let variable):
            return try get(derived: variable, time: time)
        }
    }
    
    func get(derived: Era5VariableDerived, time: TimerangeDtAndSettings) throws -> DataAndUnit {
        switch derived {
        case .wind_speed_10m:
            fallthrough
        case .windspeed_10m:
            let u = try get(raw: .wind_u_component_10m, time: time)
            let v = try get(raw: .wind_v_component_10m, time: time)
            let speed = zip(u.data,v.data).map(Meteorology.windspeed)
            return DataAndUnit(speed, .metrePerSecond)
        case .apparent_temperature:
            let windspeed = try get(derived: .windspeed_10m, time: time).data
            let temperature = try get(raw: .temperature_2m, time: time).data
            let relhum = try get(derived: .relativehumidity_2m, time: time).data
            let radiation = try get(raw: .shortwave_radiation, time: time).data
            return DataAndUnit(Meteorology.apparentTemperature(temperature_2m: temperature, relativehumidity_2m: relhum, windspeed_10m: windspeed, shortwave_radiation: radiation), .celsius)
        case .relative_humidity_2m:
            fallthrough
        case .relativehumidity_2m:
            let temperature = try get(raw: .temperature_2m, time: time).data
            let dew = try get(raw: .dew_point_2m, time: time).data
            let relativeHumidity = zip(temperature, dew).map(Meteorology.relativeHumidity)
            return DataAndUnit(relativeHumidity, .percentage)
        case .wind_direction_10m:
            fallthrough
        case .winddirection_10m:
            let u = try get(raw: .wind_u_component_10m, time: time).data
            let v = try get(raw: .wind_v_component_10m, time: time).data
            let direction = Meteorology.windirectionFast(u: u, v: v)
            return DataAndUnit(direction, .degreeDirection)
        case .wind_speed_100m:
            fallthrough
        case .windspeed_100m:
            let u = try get(raw: .wind_u_component_100m, time: time)
            let v = try get(raw: .wind_v_component_100m, time: time)
            let speed = zip(u.data,v.data).map(Meteorology.windspeed)
            return DataAndUnit(speed, .metrePerSecond)
        case .wind_direction_100m:
            fallthrough
        case .winddirection_100m:
            let u = try get(raw: .wind_u_component_100m, time: time).data
            let v = try get(raw: .wind_v_component_100m, time: time).data
            let direction = Meteorology.windirectionFast(u: u, v: v)
            return DataAndUnit(direction, .degreeDirection)
        case .vapour_pressure_deficit:
            fallthrough
        case .vapor_pressure_deficit:
            let temperature = try get(raw: .temperature_2m, time: time).data
            let dewpoint = try get(raw: .dew_point_2m, time: time).data
            return DataAndUnit(zip(temperature,dewpoint).map(Meteorology.vaporPressureDeficit), .kilopascal)
        case .et0_fao_evapotranspiration:
            let exrad = Zensun.extraTerrestrialRadiationBackwards(latitude: modelLat, longitude: modelLon, timerange: time.time)
            let swrad = try get(raw: .shortwave_radiation, time: time).data
            let temperature = try get(raw: .temperature_2m, time: time).data
            let windspeed = try get(derived: .windspeed_10m, time: time).data
            let dewpoint = try get(raw: .dew_point_2m, time: time).data
            
            let et0 = swrad.indices.map { i in
                return Meteorology.et0Evapotranspiration(temperature2mCelsius: temperature[i], windspeed10mMeterPerSecond: windspeed[i], dewpointCelsius: dewpoint[i], shortwaveRadiationWatts: swrad[i], elevation: self.modelElevation.numeric, extraTerrestrialRadiation: exrad[i], dtSeconds: 3600)
            }
            return DataAndUnit(et0, .millimetre)
        case .diffuse_radiation:
            let swrad = try get(raw: .shortwave_radiation, time: time).data
            let direct = try get(raw: .direct_radiation, time: time).data
            let diff = zip(swrad,direct).map(-)
            return DataAndUnit(diff, .wattPerSquareMetre)
        case .surface_pressure:
            let temperature = try get(raw: .temperature_2m, time: time).data
            let pressure = try get(raw: .pressure_msl, time: time)
            return DataAndUnit(Meteorology.surfacePressure(temperature: temperature, pressure: pressure.data, elevation: targetElevation), pressure.unit)
        case .cloud_cover:
            fallthrough
        case .cloudcover:
            let low = try get(raw: .cloud_cover_low, time: time).data
            let mid = try get(raw: .cloud_cover_mid, time: time).data
            let high = try get(raw: .cloud_cover_high, time: time).data
            return DataAndUnit(Meteorology.cloudCoverTotal(low: low, mid: mid, high: high), .percentage)
        case .snowfall:
            let snowwater = try get(raw: .snowfall_water_equivalent, time: time).data
            let snowfall = snowwater.map { $0 * 0.7 }
            return DataAndUnit(snowfall, .centimetre)
        case .direct_normal_irradiance:
            let dhi = try get(raw: .direct_radiation, time: time).data
            let dni = Zensun.calculateBackwardsDNI(directRadiation: dhi, latitude: modelLat, longitude: modelLon, timerange: time.time)
            return DataAndUnit(dni, .wattPerSquareMetre)
        case .rain:
            let snowwater = try get(raw: .snowfall_water_equivalent, time: time)
            let precip = try get(raw: .precipitation, time: time)
            let rain = zip(precip.data, snowwater.data).map({
                return max($0.0-$0.1, 0)
            })
            return DataAndUnit(rain, precip.unit)
        case .showers:
            let precipitation = try get(raw: .precipitation, time: time)
            return DataAndUnit(precipitation.data.map({min($0, 0)}), precipitation.unit)
        case .weather_code:
            fallthrough
        case .weathercode:
            let cloudcover = try get(derived: .cloudcover, time: time).data
            let precipitation = try get(raw: .precipitation, time: time).data
            let snowfall = try get(derived: .snowfall, time: time).data
            return DataAndUnit(WeatherCode.calculate(
                cloudcover: cloudcover,
                precipitation: precipitation,
                convectivePrecipitation: nil,
                snowfallCentimeters: snowfall,
                gusts: nil,
                cape: nil,
                liftedIndex: nil,
                visibilityMeters: nil,
                categoricalFreezingRain: nil,
                modelDtSeconds: time.dtSeconds), .wmoCode
            )
        case .soil_moisture_0_to_100cm:
            let sm0_7 = try get(raw: .soil_moisture_0_to_7cm, time: time)
            let sm7_28 = try get(raw: .soil_moisture_7_to_28cm, time: time).data
            let sm28_100 = try get(raw: .soil_moisture_28_to_100cm, time: time).data
            return DataAndUnit(zip(sm0_7.data, zip(sm7_28, sm28_100)).map({
                let (sm0_7, (sm7_28, sm28_100)) = $0
                return sm0_7 * 0.07 + sm7_28 * (0.28 - 0.07) + sm28_100 * (1 - 0.28)
            }), sm0_7.unit)
        case .soil_temperature_0_to_100cm:
            let st0_7 = try get(raw: .soil_temperature_0_to_7cm, time: time)
            let st7_28 = try get(raw: .soil_temperature_7_to_28cm, time: time).data
            let st28_100 = try get(raw: .soil_temperature_28_to_100cm, time: time).data
            return DataAndUnit(zip(st0_7.data, zip(st7_28, st28_100)).map({
                let (st0_7, (st7_28, st28_100)) = $0
                return st0_7 * 0.07 + st7_28 * (0.28 - 0.07) + st28_100 * (1 - 0.28)
            }), st0_7.unit)
        case .growing_degree_days_base_0_limit_50:
            let base: Float = 0
            let limit: Float = 50
            let t2m = try get(raw: .temperature_2m, time: time).data
            return DataAndUnit(t2m.map({ t2m in
                max(min(t2m, limit) - base, 0) / 24
            }), .gddCelsius)
        case .leaf_wetness_probability:
            let temperature = try get(raw: .temperature_2m, time: time).data
            let dewpoint = try get(raw: .dew_point_2m, time: time).data
            let precipitation = try get(raw: .precipitation, time: time).data
            return DataAndUnit(zip(zip(temperature, dewpoint), precipitation).map( {
                let ((temperature, dewpoint), precipitation) = $0
                return Meteorology.leafwetnessPorbability(temperature2mCelsius: temperature, dewpointCelsius: dewpoint, precipitation: precipitation)
            }), .percentage)
        case .soil_moisture_index_0_to_7cm:
            guard let soilType = try self.getStatic(type: .soilType) else {
                throw ForecastapiError.generic(message: "Could not read ERA5 soil type")
            }
            guard let type = SoilTypeEra5(rawValue: Int(soilType)) else {
                return DataAndUnit([Float](repeating: .nan, count: time.time.count), .fraction)
            }
            let soilMoisture = try get(raw: .soil_moisture_0_to_7cm, time: time)
            return DataAndUnit(type.calculateSoilMoistureIndex(soilMoisture.data), .fraction)
        case .soil_moisture_index_7_to_28cm:
            guard let soilType = try self.getStatic(type: .soilType) else {
                throw ForecastapiError.generic(message: "Could not read ERA5 soil type")
            }
            guard let type = SoilTypeEra5(rawValue: Int(soilType)) else {
                return DataAndUnit([Float](repeating: .nan, count: time.time.count), .fraction)
            }
            let soilMoisture = try get(raw: .soil_moisture_7_to_28cm, time: time)
            return DataAndUnit(type.calculateSoilMoistureIndex(soilMoisture.data), .fraction)
        case .soil_moisture_index_28_to_100cm:
            guard let soilType = try self.getStatic(type: .soilType) else {
                throw ForecastapiError.generic(message: "Could not read ERA5 soil type")
            }
            guard let type = SoilTypeEra5(rawValue: Int(soilType)) else {
                return DataAndUnit([Float](repeating: .nan, count: time.time.count), .fraction)
            }
            let soilMoisture = try get(raw: .soil_moisture_28_to_100cm, time: time)
            return DataAndUnit(type.calculateSoilMoistureIndex(soilMoisture.data), .fraction)
        case .soil_moisture_index_100_to_255cm:
            guard let soilType = try self.getStatic(type: .soilType) else {
                throw ForecastapiError.generic(message: "Could not read ERA5 soil type")
            }
            guard let type = SoilTypeEra5(rawValue: Int(soilType)) else {
                return DataAndUnit([Float](repeating: .nan, count: time.time.count), .fraction)
            }
            let soilMoisture = try get(raw: .soil_moisture_100_to_255cm, time: time)
            return DataAndUnit(type.calculateSoilMoistureIndex(soilMoisture.data), .fraction)
        case .soil_moisture_index_0_to_100cm:
            guard let soilType = try self.getStatic(type: .soilType) else {
                throw ForecastapiError.generic(message: "Could not read ERA5 soil type")
            }
            guard let type = SoilTypeEra5(rawValue: Int(soilType)) else {
                return DataAndUnit([Float](repeating: .nan, count: time.time.count), .fraction)
            }
            let soilMoisture = try get(derived: .soil_moisture_0_to_100cm, time: time)
            return DataAndUnit(type.calculateSoilMoistureIndex(soilMoisture.data), .fraction)
        case .is_day:
            return DataAndUnit(Zensun.calculateIsDay(timeRange: time.time, lat: reader.modelLat, lon: reader.modelLon), .dimensionlessInteger)
        case .terrestrial_radiation:
            let solar = Zensun.extraTerrestrialRadiationBackwards(latitude: reader.modelLat, longitude: reader.modelLon, timerange: time.time)
            return DataAndUnit(solar, .wattPerSquareMetre)
        case .terrestrial_radiation_instant:
            let solar = Zensun.extraTerrestrialRadiationInstant(latitude: reader.modelLat, longitude: reader.modelLon, timerange: time.time)
            return DataAndUnit(solar, .wattPerSquareMetre)
        case .shortwave_radiation_instant:
            let sw = try get(raw: .shortwave_radiation, time: time)
            let factor = Zensun.backwardsAveragedToInstantFactor(time: time.time, latitude: reader.modelLat, longitude: reader.modelLon)
            return DataAndUnit(zip(sw.data, factor).map(*), sw.unit)
        case .direct_normal_irradiance_instant:
            let direct = try get(derived: .direct_radiation_instant, time: time)
            let dni = Zensun.calculateInstantDNI(directRadiation: direct.data, latitude: reader.modelLat, longitude: reader.modelLon, timerange: time.time)
            return DataAndUnit(dni, direct.unit)
        case .direct_radiation_instant:
            let direct = try get(raw: .direct_radiation, time: time)
            let factor = Zensun.backwardsAveragedToInstantFactor(time: time.time, latitude: reader.modelLat, longitude: reader.modelLon)
            return DataAndUnit(zip(direct.data, factor).map(*), direct.unit)
        case .diffuse_radiation_instant:
            let diff = try get(derived: .diffuse_radiation, time: time)
            let factor = Zensun.backwardsAveragedToInstantFactor(time: time.time, latitude: reader.modelLat, longitude: reader.modelLon)
            return DataAndUnit(zip(diff.data, factor).map(*), diff.unit)
        case .wet_bulb_temperature_2m:
            let temperature = try get(raw: .temperature_2m, time: time)
            let dew = try get(raw: .dew_point_2m, time: time).data
            let rh = zip(temperature.data, dew).map(Meteorology.relativeHumidity)
            return DataAndUnit(zip(temperature.data, rh).map(Meteorology.wetBulbTemperature), temperature.unit)
        case .cloudcover_low:
            return try get(raw: .cloud_cover_low, time: time)
        case .cloudcover_mid:
            return try get(raw: .cloud_cover_mid, time: time)
        case .cloudcover_high:
            return try get(raw: .cloud_cover_high, time: time)
        case .windgusts_10m:
            return try get(raw: .wind_gusts_10m, time: time)
        case .dewpoint_2m:
            return try get(raw: .dew_point_2m, time: time)
        case .sunshine_duration:
            let directRadiation = try get(raw: .direct_radiation, time: time)
            let duration = Zensun.calculateBackwardsSunshineDuration(directRadiation: directRadiation.data, latitude: reader.modelLat, longitude: reader.modelLon, timerange: time.time)
            return DataAndUnit(duration, .seconds)
        case .global_tilted_irradiance:
            let directRadiation = try get(raw: .direct_radiation, time: time).data
            let ghi = try get(raw: .shortwave_radiation, time: time).data
            let diffuseRadiation = zip(ghi, directRadiation).map(-)
            let gti = Zensun.calculateTiltedIrradiance(directRadiation: directRadiation, diffuseRadiation: diffuseRadiation, tilt: try options.getTilt(), azimuth: try options.getAzimuth(), latitude: reader.modelLat, longitude: reader.modelLon, timerange: time.time, convertBackwardsToInstant: false)
            return DataAndUnit(gti, .wattPerSquareMetre)
        case .global_tilted_irradiance_instant:
            let directRadiation = try get(raw: .direct_radiation, time: time).data
            let ghi = try get(raw: .shortwave_radiation, time: time).data
            let diffuseRadiation = zip(ghi, directRadiation).map(-)
            let gti = Zensun.calculateTiltedIrradiance(directRadiation: directRadiation, diffuseRadiation: diffuseRadiation, tilt: try options.getTilt(), azimuth: try options.getAzimuth(), latitude: reader.modelLat, longitude: reader.modelLon, timerange: time.time, convertBackwardsToInstant: true)
            return DataAndUnit(gti, .wattPerSquareMetre)
        }
    }
}
>>>>>>> 1166431c
<|MERGE_RESOLUTION|>--- conflicted
+++ resolved
@@ -117,466 +117,4 @@
             return GaussianGrid(type: .o1280)
         }
     }
-}
-<<<<<<< HEAD
-=======
-
-struct Era5Factory {
-    /// Build a single reader for a given CdsDomain
-    public static func makeReader(domain: CdsDomain, lat: Float, lon: Float, elevation: Float, mode: GridSelectionMode, options: GenericReaderOptions) throws -> Era5Reader<GenericReaderCached<CdsDomain, Era5Variable>> {
-        guard let reader = try GenericReader<CdsDomain, Era5Variable>(domain: domain, lat: lat, lon: lon, elevation: elevation, mode: mode) else {
-            // should not be possible
-            throw ForecastapiError.noDataAvilableForThisLocation
-        }
-        return .init(reader: GenericReaderCached(reader: reader), options: options)
-    }
-    
-    /// Build a single reader for a given CdsDomain
-    public static func makeReader(domain: CdsDomain, gridpoint: Int, options: GenericReaderOptions) throws -> Era5Reader<GenericReaderCached<CdsDomain, Era5Variable>> {
-        let reader = try GenericReader<CdsDomain, Era5Variable>(domain: domain, position: gridpoint)
-        return .init(reader: GenericReaderCached(reader: reader), options: options)
-    }
-    
-    /**
-     Build a combined ERA5 and ERA5-Land reader.
-     Derived variables are calculated after combinding both variables to make it possible to calculate ET0 evapotransipiration with temperature from ERA5-Land, but radiation from ERA5
-     */
-    public static func makeEra5CombinedLand(lat: Float, lon: Float, elevation: Float, mode: GridSelectionMode, options: GenericReaderOptions) throws -> Era5Reader<GenericReaderMixerSameDomain<GenericReaderCached<CdsDomain, Era5Variable>>> {
-        guard /*let era5ocean = try GenericReader<CdsDomain, Era5Variable>(domain: .era5_ocean, lat: lat, lon: lon, elevation: elevation, mode: mode),*/
-              let era5 = try GenericReader<CdsDomain, Era5Variable>(domain: .era5, lat: lat, lon: lon, elevation: elevation, mode: mode),
-              let era5land = try GenericReader<CdsDomain, Era5Variable>(domain: .era5_land, lat: lat, lon: lon, elevation: elevation, mode: mode)
-        else {
-            // should not be possible
-            throw ForecastapiError.noDataAvilableForThisLocation
-        }
-        return .init(reader: GenericReaderMixerSameDomain(reader: [/*GenericReaderCached(reader: era5ocean), */GenericReaderCached(reader: era5), GenericReaderCached(reader: era5land)]), options: options)
-    }
-    
-    public static func makeArchiveBestMatch(lat: Float, lon: Float, elevation: Float, mode: GridSelectionMode, options: GenericReaderOptions) throws -> Era5Reader<GenericReaderMixerSameDomain<GenericReaderCached<CdsDomain, Era5Variable>>> {
-        guard let era5 = try GenericReader<CdsDomain, Era5Variable>(domain: .era5, lat: lat, lon: lon, elevation: elevation, mode: mode),
-              let era5land = try GenericReader<CdsDomain, Era5Variable>(domain: .era5_land, lat: lat, lon: lon, elevation: elevation, mode: mode),
-              let ecmwfIfs = try GenericReader<CdsDomain, Era5Variable>(domain: .ecmwf_ifs, lat: lat, lon: lon, elevation: elevation, mode: mode) 
-        else {
-            // should not be possible
-            throw ForecastapiError.noDataAvilableForThisLocation
-        }
-        return .init(reader: GenericReaderMixerSameDomain(reader: [
-            GenericReaderCached(reader: era5),
-            GenericReaderCached(reader: era5land),
-            GenericReaderCached(reader: ecmwfIfs)
-        ]), options: options)
-    }
-}
-
-struct Era5Reader<Reader: GenericReaderProtocol>: GenericReaderDerivedSimple, GenericReaderProtocol where Reader.MixingVar == Era5Variable {
-    let reader: Reader
-    
-    let options: GenericReaderOptions
-    
-    typealias Domain = CdsDomain
-    
-    typealias Variable = Era5Variable
-    
-    typealias Derived = Era5VariableDerived
-    
-    public init(reader: Reader, options: GenericReaderOptions) {
-        self.reader = reader
-        self.options = options
-    }
-    
-    func prefetchData(variables: [Era5HourlyVariable], time: TimerangeDtAndSettings) throws {
-        for variable in variables {
-            switch variable {
-            case .raw(let v):
-                try prefetchData(raw: v, time: time)
-            case .derived(let v):
-                try prefetchData(derived: v, time: time)
-            }
-        }
-    }
-    
-    func prefetchData(derived: Era5VariableDerived, time: TimerangeDtAndSettings) throws {
-        switch derived {
-        case .wind_speed_10m:
-            fallthrough
-        case .windspeed_10m:
-            try prefetchData(raw: .wind_u_component_10m, time: time)
-            try prefetchData(raw: .wind_v_component_10m, time: time)
-        case .apparent_temperature:
-            try prefetchData(raw: .temperature_2m, time: time)
-            try prefetchData(raw: .wind_u_component_10m, time: time)
-            try prefetchData(raw: .wind_v_component_10m, time: time)
-            try prefetchData(raw: .dew_point_2m, time: time)
-            try prefetchData(raw: .direct_radiation, time: time)
-            try prefetchData(raw: .shortwave_radiation, time: time)
-        case .relative_humidity_2m:
-            fallthrough
-        case .relativehumidity_2m:
-            try prefetchData(raw: .temperature_2m, time: time)
-            try prefetchData(raw: .dew_point_2m, time: time)
-        case .wind_direction_10m:
-            fallthrough
-        case .winddirection_10m:
-            try prefetchData(raw: .wind_u_component_10m, time: time)
-            try prefetchData(raw: .wind_v_component_10m, time: time)
-        case .wind_speed_100m:
-            fallthrough
-        case .windspeed_100m:
-            try prefetchData(raw: .wind_u_component_100m, time: time)
-            try prefetchData(raw: .wind_v_component_100m, time: time)
-        case .wind_direction_100m:
-            fallthrough
-        case .winddirection_100m:
-            try prefetchData(raw: .wind_u_component_100m, time: time)
-            try prefetchData(raw: .wind_v_component_100m, time: time)
-        case .vapour_pressure_deficit:
-            fallthrough
-        case .vapor_pressure_deficit:
-            try prefetchData(raw: .temperature_2m, time: time)
-            try prefetchData(raw: .dew_point_2m, time: time)
-        case .global_tilted_irradiance, .global_tilted_irradiance_instant:
-            fallthrough
-        case .diffuse_radiation:
-            try prefetchData(raw: .shortwave_radiation, time: time)
-            try prefetchData(raw: .direct_radiation, time: time)
-        case .et0_fao_evapotranspiration:
-            try prefetchData(raw: .shortwave_radiation, time: time)
-            try prefetchData(raw: .temperature_2m, time: time)
-            try prefetchData(raw: .dew_point_2m, time: time)
-            try prefetchData(raw: .wind_u_component_10m, time: time)
-            try prefetchData(raw: .wind_v_component_10m, time: time)
-        case .surface_pressure:
-            try prefetchData(raw: .pressure_msl, time: time)
-        case .snowfall:
-            try prefetchData(raw: .snowfall_water_equivalent, time: time)
-        case .cloud_cover:
-            fallthrough
-        case .cloudcover:
-            try prefetchData(raw: .cloud_cover_low, time: time)
-            try prefetchData(raw: .cloud_cover_mid, time: time)
-            try prefetchData(raw: .cloud_cover_high, time: time)
-        case .direct_normal_irradiance:
-            try prefetchData(raw: .direct_radiation, time: time)
-        case .rain:
-            try prefetchData(raw: .precipitation, time: time)
-            try prefetchData(raw: .snowfall_water_equivalent, time: time)
-        case .showers:
-            try prefetchData(raw: .precipitation, time: time)
-        case .weather_code:
-            fallthrough
-        case .weathercode:
-            try prefetchData(derived: .cloudcover, time: time)
-            try prefetchData(raw: .precipitation, time: time)
-            try prefetchData(derived: .snowfall, time: time)
-        case .soil_moisture_0_to_100cm:
-            try prefetchData(raw: .soil_moisture_0_to_7cm, time: time)
-            try prefetchData(raw: .soil_moisture_7_to_28cm, time: time)
-            try prefetchData(raw: .soil_moisture_28_to_100cm, time: time)
-        case .soil_temperature_0_to_100cm:
-            try prefetchData(raw: .soil_temperature_0_to_7cm, time: time)
-            try prefetchData(raw: .soil_temperature_7_to_28cm, time: time)
-            try prefetchData(raw: .soil_temperature_28_to_100cm, time: time)
-        case .growing_degree_days_base_0_limit_50:
-            try prefetchData(raw: .temperature_2m, time: time)
-        case .leaf_wetness_probability:
-            try prefetchData(raw: .precipitation, time: time)
-            try prefetchData(raw: .dew_point_2m, time: time)
-            try prefetchData(raw: .temperature_2m, time: time)
-        case .soil_moisture_index_0_to_7cm:
-            try prefetchData(raw: .soil_moisture_0_to_7cm, time: time)
-        case .soil_moisture_index_7_to_28cm:
-            try prefetchData(raw: .soil_moisture_7_to_28cm, time: time)
-        case .soil_moisture_index_28_to_100cm:
-            try prefetchData(raw: .soil_moisture_28_to_100cm, time: time)
-        case .soil_moisture_index_100_to_255cm:
-            try prefetchData(raw: .soil_moisture_100_to_255cm, time: time)
-        case .soil_moisture_index_0_to_100cm:
-            try prefetchData(derived: .soil_moisture_0_to_100cm, time: time)
-        case .is_day:
-            break
-        case .terrestrial_radiation:
-            break
-        case .terrestrial_radiation_instant:
-            break
-        case .shortwave_radiation_instant:
-            try prefetchData(raw: .shortwave_radiation, time: time)
-        case .diffuse_radiation_instant:
-            try prefetchData(derived: .diffuse_radiation, time: time)
-        case .direct_radiation_instant:
-            try prefetchData(raw: .direct_radiation, time: time)
-        case .direct_normal_irradiance_instant:
-            try prefetchData(raw: .direct_radiation, time: time)
-        case .wet_bulb_temperature_2m:
-            try prefetchData(raw: .dew_point_2m, time: time)
-            try prefetchData(raw: .temperature_2m, time: time)
-        case .cloudcover_low:
-            try prefetchData(raw: .cloud_cover_low, time: time)
-        case .cloudcover_mid:
-            try prefetchData(raw: .cloud_cover_mid, time: time)
-        case .cloudcover_high:
-            try prefetchData(raw: .cloud_cover_high, time: time)
-        case .windgusts_10m:
-            try prefetchData(raw: .wind_gusts_10m, time: time)
-        case .dewpoint_2m:
-            try prefetchData(raw: .dew_point_2m, time: time)
-        case .sunshine_duration:
-            try prefetchData(raw: .direct_radiation, time: time)
-        }
-    }
-    
-    func get(variable: Era5HourlyVariable, time: TimerangeDtAndSettings) throws -> DataAndUnit {
-        switch variable {
-        case .raw(let variable):
-            return try get(raw: variable, time: time)
-        case .derived(let variable):
-            return try get(derived: variable, time: time)
-        }
-    }
-    
-    func get(derived: Era5VariableDerived, time: TimerangeDtAndSettings) throws -> DataAndUnit {
-        switch derived {
-        case .wind_speed_10m:
-            fallthrough
-        case .windspeed_10m:
-            let u = try get(raw: .wind_u_component_10m, time: time)
-            let v = try get(raw: .wind_v_component_10m, time: time)
-            let speed = zip(u.data,v.data).map(Meteorology.windspeed)
-            return DataAndUnit(speed, .metrePerSecond)
-        case .apparent_temperature:
-            let windspeed = try get(derived: .windspeed_10m, time: time).data
-            let temperature = try get(raw: .temperature_2m, time: time).data
-            let relhum = try get(derived: .relativehumidity_2m, time: time).data
-            let radiation = try get(raw: .shortwave_radiation, time: time).data
-            return DataAndUnit(Meteorology.apparentTemperature(temperature_2m: temperature, relativehumidity_2m: relhum, windspeed_10m: windspeed, shortwave_radiation: radiation), .celsius)
-        case .relative_humidity_2m:
-            fallthrough
-        case .relativehumidity_2m:
-            let temperature = try get(raw: .temperature_2m, time: time).data
-            let dew = try get(raw: .dew_point_2m, time: time).data
-            let relativeHumidity = zip(temperature, dew).map(Meteorology.relativeHumidity)
-            return DataAndUnit(relativeHumidity, .percentage)
-        case .wind_direction_10m:
-            fallthrough
-        case .winddirection_10m:
-            let u = try get(raw: .wind_u_component_10m, time: time).data
-            let v = try get(raw: .wind_v_component_10m, time: time).data
-            let direction = Meteorology.windirectionFast(u: u, v: v)
-            return DataAndUnit(direction, .degreeDirection)
-        case .wind_speed_100m:
-            fallthrough
-        case .windspeed_100m:
-            let u = try get(raw: .wind_u_component_100m, time: time)
-            let v = try get(raw: .wind_v_component_100m, time: time)
-            let speed = zip(u.data,v.data).map(Meteorology.windspeed)
-            return DataAndUnit(speed, .metrePerSecond)
-        case .wind_direction_100m:
-            fallthrough
-        case .winddirection_100m:
-            let u = try get(raw: .wind_u_component_100m, time: time).data
-            let v = try get(raw: .wind_v_component_100m, time: time).data
-            let direction = Meteorology.windirectionFast(u: u, v: v)
-            return DataAndUnit(direction, .degreeDirection)
-        case .vapour_pressure_deficit:
-            fallthrough
-        case .vapor_pressure_deficit:
-            let temperature = try get(raw: .temperature_2m, time: time).data
-            let dewpoint = try get(raw: .dew_point_2m, time: time).data
-            return DataAndUnit(zip(temperature,dewpoint).map(Meteorology.vaporPressureDeficit), .kilopascal)
-        case .et0_fao_evapotranspiration:
-            let exrad = Zensun.extraTerrestrialRadiationBackwards(latitude: modelLat, longitude: modelLon, timerange: time.time)
-            let swrad = try get(raw: .shortwave_radiation, time: time).data
-            let temperature = try get(raw: .temperature_2m, time: time).data
-            let windspeed = try get(derived: .windspeed_10m, time: time).data
-            let dewpoint = try get(raw: .dew_point_2m, time: time).data
-            
-            let et0 = swrad.indices.map { i in
-                return Meteorology.et0Evapotranspiration(temperature2mCelsius: temperature[i], windspeed10mMeterPerSecond: windspeed[i], dewpointCelsius: dewpoint[i], shortwaveRadiationWatts: swrad[i], elevation: self.modelElevation.numeric, extraTerrestrialRadiation: exrad[i], dtSeconds: 3600)
-            }
-            return DataAndUnit(et0, .millimetre)
-        case .diffuse_radiation:
-            let swrad = try get(raw: .shortwave_radiation, time: time).data
-            let direct = try get(raw: .direct_radiation, time: time).data
-            let diff = zip(swrad,direct).map(-)
-            return DataAndUnit(diff, .wattPerSquareMetre)
-        case .surface_pressure:
-            let temperature = try get(raw: .temperature_2m, time: time).data
-            let pressure = try get(raw: .pressure_msl, time: time)
-            return DataAndUnit(Meteorology.surfacePressure(temperature: temperature, pressure: pressure.data, elevation: targetElevation), pressure.unit)
-        case .cloud_cover:
-            fallthrough
-        case .cloudcover:
-            let low = try get(raw: .cloud_cover_low, time: time).data
-            let mid = try get(raw: .cloud_cover_mid, time: time).data
-            let high = try get(raw: .cloud_cover_high, time: time).data
-            return DataAndUnit(Meteorology.cloudCoverTotal(low: low, mid: mid, high: high), .percentage)
-        case .snowfall:
-            let snowwater = try get(raw: .snowfall_water_equivalent, time: time).data
-            let snowfall = snowwater.map { $0 * 0.7 }
-            return DataAndUnit(snowfall, .centimetre)
-        case .direct_normal_irradiance:
-            let dhi = try get(raw: .direct_radiation, time: time).data
-            let dni = Zensun.calculateBackwardsDNI(directRadiation: dhi, latitude: modelLat, longitude: modelLon, timerange: time.time)
-            return DataAndUnit(dni, .wattPerSquareMetre)
-        case .rain:
-            let snowwater = try get(raw: .snowfall_water_equivalent, time: time)
-            let precip = try get(raw: .precipitation, time: time)
-            let rain = zip(precip.data, snowwater.data).map({
-                return max($0.0-$0.1, 0)
-            })
-            return DataAndUnit(rain, precip.unit)
-        case .showers:
-            let precipitation = try get(raw: .precipitation, time: time)
-            return DataAndUnit(precipitation.data.map({min($0, 0)}), precipitation.unit)
-        case .weather_code:
-            fallthrough
-        case .weathercode:
-            let cloudcover = try get(derived: .cloudcover, time: time).data
-            let precipitation = try get(raw: .precipitation, time: time).data
-            let snowfall = try get(derived: .snowfall, time: time).data
-            return DataAndUnit(WeatherCode.calculate(
-                cloudcover: cloudcover,
-                precipitation: precipitation,
-                convectivePrecipitation: nil,
-                snowfallCentimeters: snowfall,
-                gusts: nil,
-                cape: nil,
-                liftedIndex: nil,
-                visibilityMeters: nil,
-                categoricalFreezingRain: nil,
-                modelDtSeconds: time.dtSeconds), .wmoCode
-            )
-        case .soil_moisture_0_to_100cm:
-            let sm0_7 = try get(raw: .soil_moisture_0_to_7cm, time: time)
-            let sm7_28 = try get(raw: .soil_moisture_7_to_28cm, time: time).data
-            let sm28_100 = try get(raw: .soil_moisture_28_to_100cm, time: time).data
-            return DataAndUnit(zip(sm0_7.data, zip(sm7_28, sm28_100)).map({
-                let (sm0_7, (sm7_28, sm28_100)) = $0
-                return sm0_7 * 0.07 + sm7_28 * (0.28 - 0.07) + sm28_100 * (1 - 0.28)
-            }), sm0_7.unit)
-        case .soil_temperature_0_to_100cm:
-            let st0_7 = try get(raw: .soil_temperature_0_to_7cm, time: time)
-            let st7_28 = try get(raw: .soil_temperature_7_to_28cm, time: time).data
-            let st28_100 = try get(raw: .soil_temperature_28_to_100cm, time: time).data
-            return DataAndUnit(zip(st0_7.data, zip(st7_28, st28_100)).map({
-                let (st0_7, (st7_28, st28_100)) = $0
-                return st0_7 * 0.07 + st7_28 * (0.28 - 0.07) + st28_100 * (1 - 0.28)
-            }), st0_7.unit)
-        case .growing_degree_days_base_0_limit_50:
-            let base: Float = 0
-            let limit: Float = 50
-            let t2m = try get(raw: .temperature_2m, time: time).data
-            return DataAndUnit(t2m.map({ t2m in
-                max(min(t2m, limit) - base, 0) / 24
-            }), .gddCelsius)
-        case .leaf_wetness_probability:
-            let temperature = try get(raw: .temperature_2m, time: time).data
-            let dewpoint = try get(raw: .dew_point_2m, time: time).data
-            let precipitation = try get(raw: .precipitation, time: time).data
-            return DataAndUnit(zip(zip(temperature, dewpoint), precipitation).map( {
-                let ((temperature, dewpoint), precipitation) = $0
-                return Meteorology.leafwetnessPorbability(temperature2mCelsius: temperature, dewpointCelsius: dewpoint, precipitation: precipitation)
-            }), .percentage)
-        case .soil_moisture_index_0_to_7cm:
-            guard let soilType = try self.getStatic(type: .soilType) else {
-                throw ForecastapiError.generic(message: "Could not read ERA5 soil type")
-            }
-            guard let type = SoilTypeEra5(rawValue: Int(soilType)) else {
-                return DataAndUnit([Float](repeating: .nan, count: time.time.count), .fraction)
-            }
-            let soilMoisture = try get(raw: .soil_moisture_0_to_7cm, time: time)
-            return DataAndUnit(type.calculateSoilMoistureIndex(soilMoisture.data), .fraction)
-        case .soil_moisture_index_7_to_28cm:
-            guard let soilType = try self.getStatic(type: .soilType) else {
-                throw ForecastapiError.generic(message: "Could not read ERA5 soil type")
-            }
-            guard let type = SoilTypeEra5(rawValue: Int(soilType)) else {
-                return DataAndUnit([Float](repeating: .nan, count: time.time.count), .fraction)
-            }
-            let soilMoisture = try get(raw: .soil_moisture_7_to_28cm, time: time)
-            return DataAndUnit(type.calculateSoilMoistureIndex(soilMoisture.data), .fraction)
-        case .soil_moisture_index_28_to_100cm:
-            guard let soilType = try self.getStatic(type: .soilType) else {
-                throw ForecastapiError.generic(message: "Could not read ERA5 soil type")
-            }
-            guard let type = SoilTypeEra5(rawValue: Int(soilType)) else {
-                return DataAndUnit([Float](repeating: .nan, count: time.time.count), .fraction)
-            }
-            let soilMoisture = try get(raw: .soil_moisture_28_to_100cm, time: time)
-            return DataAndUnit(type.calculateSoilMoistureIndex(soilMoisture.data), .fraction)
-        case .soil_moisture_index_100_to_255cm:
-            guard let soilType = try self.getStatic(type: .soilType) else {
-                throw ForecastapiError.generic(message: "Could not read ERA5 soil type")
-            }
-            guard let type = SoilTypeEra5(rawValue: Int(soilType)) else {
-                return DataAndUnit([Float](repeating: .nan, count: time.time.count), .fraction)
-            }
-            let soilMoisture = try get(raw: .soil_moisture_100_to_255cm, time: time)
-            return DataAndUnit(type.calculateSoilMoistureIndex(soilMoisture.data), .fraction)
-        case .soil_moisture_index_0_to_100cm:
-            guard let soilType = try self.getStatic(type: .soilType) else {
-                throw ForecastapiError.generic(message: "Could not read ERA5 soil type")
-            }
-            guard let type = SoilTypeEra5(rawValue: Int(soilType)) else {
-                return DataAndUnit([Float](repeating: .nan, count: time.time.count), .fraction)
-            }
-            let soilMoisture = try get(derived: .soil_moisture_0_to_100cm, time: time)
-            return DataAndUnit(type.calculateSoilMoistureIndex(soilMoisture.data), .fraction)
-        case .is_day:
-            return DataAndUnit(Zensun.calculateIsDay(timeRange: time.time, lat: reader.modelLat, lon: reader.modelLon), .dimensionlessInteger)
-        case .terrestrial_radiation:
-            let solar = Zensun.extraTerrestrialRadiationBackwards(latitude: reader.modelLat, longitude: reader.modelLon, timerange: time.time)
-            return DataAndUnit(solar, .wattPerSquareMetre)
-        case .terrestrial_radiation_instant:
-            let solar = Zensun.extraTerrestrialRadiationInstant(latitude: reader.modelLat, longitude: reader.modelLon, timerange: time.time)
-            return DataAndUnit(solar, .wattPerSquareMetre)
-        case .shortwave_radiation_instant:
-            let sw = try get(raw: .shortwave_radiation, time: time)
-            let factor = Zensun.backwardsAveragedToInstantFactor(time: time.time, latitude: reader.modelLat, longitude: reader.modelLon)
-            return DataAndUnit(zip(sw.data, factor).map(*), sw.unit)
-        case .direct_normal_irradiance_instant:
-            let direct = try get(derived: .direct_radiation_instant, time: time)
-            let dni = Zensun.calculateInstantDNI(directRadiation: direct.data, latitude: reader.modelLat, longitude: reader.modelLon, timerange: time.time)
-            return DataAndUnit(dni, direct.unit)
-        case .direct_radiation_instant:
-            let direct = try get(raw: .direct_radiation, time: time)
-            let factor = Zensun.backwardsAveragedToInstantFactor(time: time.time, latitude: reader.modelLat, longitude: reader.modelLon)
-            return DataAndUnit(zip(direct.data, factor).map(*), direct.unit)
-        case .diffuse_radiation_instant:
-            let diff = try get(derived: .diffuse_radiation, time: time)
-            let factor = Zensun.backwardsAveragedToInstantFactor(time: time.time, latitude: reader.modelLat, longitude: reader.modelLon)
-            return DataAndUnit(zip(diff.data, factor).map(*), diff.unit)
-        case .wet_bulb_temperature_2m:
-            let temperature = try get(raw: .temperature_2m, time: time)
-            let dew = try get(raw: .dew_point_2m, time: time).data
-            let rh = zip(temperature.data, dew).map(Meteorology.relativeHumidity)
-            return DataAndUnit(zip(temperature.data, rh).map(Meteorology.wetBulbTemperature), temperature.unit)
-        case .cloudcover_low:
-            return try get(raw: .cloud_cover_low, time: time)
-        case .cloudcover_mid:
-            return try get(raw: .cloud_cover_mid, time: time)
-        case .cloudcover_high:
-            return try get(raw: .cloud_cover_high, time: time)
-        case .windgusts_10m:
-            return try get(raw: .wind_gusts_10m, time: time)
-        case .dewpoint_2m:
-            return try get(raw: .dew_point_2m, time: time)
-        case .sunshine_duration:
-            let directRadiation = try get(raw: .direct_radiation, time: time)
-            let duration = Zensun.calculateBackwardsSunshineDuration(directRadiation: directRadiation.data, latitude: reader.modelLat, longitude: reader.modelLon, timerange: time.time)
-            return DataAndUnit(duration, .seconds)
-        case .global_tilted_irradiance:
-            let directRadiation = try get(raw: .direct_radiation, time: time).data
-            let ghi = try get(raw: .shortwave_radiation, time: time).data
-            let diffuseRadiation = zip(ghi, directRadiation).map(-)
-            let gti = Zensun.calculateTiltedIrradiance(directRadiation: directRadiation, diffuseRadiation: diffuseRadiation, tilt: try options.getTilt(), azimuth: try options.getAzimuth(), latitude: reader.modelLat, longitude: reader.modelLon, timerange: time.time, convertBackwardsToInstant: false)
-            return DataAndUnit(gti, .wattPerSquareMetre)
-        case .global_tilted_irradiance_instant:
-            let directRadiation = try get(raw: .direct_radiation, time: time).data
-            let ghi = try get(raw: .shortwave_radiation, time: time).data
-            let diffuseRadiation = zip(ghi, directRadiation).map(-)
-            let gti = Zensun.calculateTiltedIrradiance(directRadiation: directRadiation, diffuseRadiation: diffuseRadiation, tilt: try options.getTilt(), azimuth: try options.getAzimuth(), latitude: reader.modelLat, longitude: reader.modelLon, timerange: time.time, convertBackwardsToInstant: true)
-            return DataAndUnit(gti, .wattPerSquareMetre)
-        }
-    }
-}
->>>>>>> 1166431c
+}