import Foundation
import OpenMeteoSdk
import Vapor


public struct ForecastapiController: RouteCollection {
    /// Dedicated thread pool for API calls reading data from disk. Prevents blocking of the main thread pools.
    static var runLoop = MultiThreadedEventLoopGroup(numberOfThreads: System.coreCount)
    
    public func boot(routes: RoutesBuilder) throws {
        let categoriesRoute = routes.grouped("v1")
        let era5 = WeatherApiController(
            forecastDay: 1,
            forecastDaysMax: 1,
            historyStartDate: Timestamp(1940, 1, 1),
            has15minutely: false,
            hasCurrentWeather: false,
            defaultModel: .archive_best_match,
            subdomain: "archive-api")
        categoriesRoute.getAndPost("era5", use: era5.query)
        categoriesRoute.getAndPost("archive", use: era5.query)
        
        categoriesRoute.getAndPost("forecast", use: WeatherApiController(
            historyStartDate: Timestamp(2016, 1, 1), 
            defaultModel: .best_match,
            alias: ["historical-forecast-api", "previous-runs-api"]).query
        )
        categoriesRoute.getAndPost("dwd-icon", use: WeatherApiController(
            defaultModel: .icon_seamless).query
        )
        categoriesRoute.getAndPost("gfs", use: WeatherApiController(
            has15minutely: true,
            defaultModel: .gfs_seamless).query
        )
        categoriesRoute.getAndPost("meteofrance", use: WeatherApiController(
            forecastDay: 4,
            has15minutely: true,
            defaultModel: .meteofrance_seamless).query
        )
        categoriesRoute.getAndPost("jma", use: WeatherApiController(
            has15minutely: false,
            defaultModel: .jma_seamless).query
        )
        categoriesRoute.getAndPost("metno", use: WeatherApiController(
            forecastDay: 3,
            has15minutely: false,
            defaultModel: .metno_nordic).query
        )
        categoriesRoute.getAndPost("gem", use: WeatherApiController(
            has15minutely: false,
            defaultModel: .gem_seamless).query
        )
        categoriesRoute.getAndPost("ecmwf", use: WeatherApiController(
            forecastDay: 10,
            has15minutely: false,
            hasCurrentWeather: false,
            defaultModel: .ecmwf_ifs025).query
        )
        categoriesRoute.getAndPost("cma", use: WeatherApiController(
            has15minutely: false,
            defaultModel: .cma_grapes_global).query
        )
        categoriesRoute.getAndPost("bom", use: WeatherApiController(
            has15minutely: false,
            defaultModel: .bom_access_global).query
        )
        categoriesRoute.getAndPost("arpae", use: WeatherApiController(
            has15minutely: false,
            defaultModel: .arpae_cosmo_seamless).query
        )
        
        categoriesRoute.getAndPost("elevation", use: DemController().query)
        categoriesRoute.getAndPost("air-quality", use: CamsController().query)
        categoriesRoute.getAndPost("seasonal", use: SeasonalForecastController().query)
        categoriesRoute.getAndPost("flood", use: GloFasController().query)
        categoriesRoute.getAndPost("climate", use: CmipController().query)
        categoriesRoute.getAndPost("marine", use: IconWaveController().query)
        categoriesRoute.getAndPost("ensemble", use: EnsembleApiController().query)
    }
}


struct WeatherApiController {
    let forecastDay: Int
    let forecastDaysMax: Int
    let historyStartDate: Timestamp
    let has15minutely: Bool
    let hasCurrentWeather: Bool
    let defaultModel: MultiDomains
    let subdomain: String
    let alias: [String]
    
    init(forecastDay: Int = 7, forecastDaysMax: Int = 16, historyStartDate: Timestamp = Timestamp(2020, 1, 1), has15minutely: Bool = true, hasCurrentWeather: Bool = true, defaultModel: MultiDomains, subdomain: String = "api", alias: [String] = []) {
        self.forecastDay = forecastDay
        self.forecastDaysMax = forecastDaysMax
        self.historyStartDate = historyStartDate
        self.has15minutely = has15minutely
        self.hasCurrentWeather = hasCurrentWeather
        self.defaultModel = defaultModel
        self.subdomain = subdomain
        self.alias = alias
    }
    
    func query(_ req: Request) async throws -> Response {
        let host = try await req.ensureSubdomain(subdomain, alias: alias)
        let numberOfLocationsMaximum = host?.starts(with: "customer-") == true ? 10_000 : 1_000
        /// True if running on `historical-forecast-api.open-meteo.com` -> Limit to current day, disable forecast
        let isHistoricalForecastApi = host?.starts(with: "historical-forecast-api") == true || host?.starts(with: "customer-historical-api") == true
        let forecastDaysMax = isHistoricalForecastApi ? 1 : self.forecastDaysMax
        let forecastDayDefault = isHistoricalForecastApi ? 1 : self.forecastDay
        let params = req.method == .POST ? try req.content.decode(ApiQueryParameter.self) : try req.query.decode(ApiQueryParameter.self)
        try await req.ensureApiKey(subdomain, alias: alias, apikey: params.apikey)
        
        let currentTime = Timestamp.now()
        let allowedRange = historyStartDate ..< currentTime.with(hour: 0).add(days: forecastDaysMax)
        
        let domains = try MultiDomains.load(commaSeparatedOptional: params.models)?.map({ $0 == .best_match ? defaultModel : $0 }) ?? [defaultModel]
        let paramsMinutely = has15minutely ? try ForecastVariable.load(commaSeparatedOptional: params.minutely_15) : nil
        let defaultCurrentWeather = [ForecastVariable.surface(.init(.temperature, 0)), .surface(.init(.windspeed, 0)), .surface(.init(.winddirection, 0)), .surface(.init(.is_day, 0)), .surface(.init(.weathercode, 0))]
        let paramsCurrent: [ForecastVariable]? = !hasCurrentWeather ? nil : params.current_weather == true ? defaultCurrentWeather : try ForecastVariable.load(commaSeparatedOptional: params.current)
        let paramsHourly = try ForecastVariable.load(commaSeparatedOptional: params.hourly)
        let paramsDaily = try ForecastVariableDaily.load(commaSeparatedOptional: params.daily)
        let nParamsHourly = paramsHourly?.count ?? 0
        let nParamsMinutely = paramsMinutely?.count ?? 0
        let nParamsCurrent = paramsCurrent?.count ?? 0
        let nParamsDaily = paramsDaily?.count ?? 0
        let nVariables = (nParamsHourly + nParamsMinutely + nParamsCurrent + nParamsDaily) * domains.count
        
        /// Prepare readers based on geometry
        /// Readers are returned as a callback to release memory after data has been retrieved
        let prepared = try GenericReaderMulti<ForecastVariable, MultiDomains>.prepareReaders(domains: domains, params: params, currentTime: currentTime, forecastDayDefault: forecastDayDefault, forecastDaysMax: forecastDaysMax, pastDaysMax: 92, allowedRange: allowedRange)
        
        let locations: [ForecastapiResult<MultiDomains>.PerLocation] = try prepared.map { prepared in
            let timezone = prepared.timezone
            let time = prepared.time
            let timeLocal = TimerangeLocal(range: time.dailyRead.range, utcOffsetSeconds: timezone.utcOffsetSeconds)
            let currentTimeRange = TimerangeDt(start: currentTime.floor(toNearest: 3600/4), nTime: 1, dtSeconds: 3600/4)
            
            let readers: [ForecastapiResult<MultiDomains>.PerModel] = try prepared.perModel.compactMap { readerAndDomain in
                guard let reader = try readerAndDomain.reader() else {
                    return nil
                }
                let domain = readerAndDomain.domain
                
                return .init(
                    model: domain,
                    latitude: reader.modelLat,
                    longitude: reader.modelLon,
                    elevation: reader.targetElevation,
                    prefetch: {
                        if let paramsCurrent {
                            for variable in paramsCurrent {
                                let (v, previousDay) = variable.variableAndPreviousDay
                                try reader.prefetchData(variable: v, time: currentTimeRange.toSettings(previousDay: previousDay))
                            }
                        }
                        if let paramsMinutely {
                            for variable in paramsMinutely {
                                let (v, previousDay) = variable.variableAndPreviousDay
                                try reader.prefetchData(variable: v, time: time.minutely15.toSettings(previousDay: previousDay))
                            }
                        }
                        if let paramsHourly {
                            for variable in paramsHourly {
                                let (v, previousDay) = variable.variableAndPreviousDay
                                try reader.prefetchData(variable: v, time: time.hourlyRead.toSettings(previousDay: previousDay))
                            }
                        }
                        if let paramsDaily {
                            try reader.prefetchData(variables: paramsDaily, time: time.dailyRead.toSettings())
                        }
                    },
                    current: paramsCurrent.map { variables in
                        return {
                            .init(name: params.current_weather == true ? "current_weather" : "current", time: currentTimeRange.range.lowerBound, dtSeconds: currentTimeRange.dtSeconds, columns: try variables.map { variable in
                                let (v, previousDay) = variable.variableAndPreviousDay
                                guard let d = try reader.get(variable: v, time: currentTimeRange.toSettings(previousDay: previousDay))?.convertAndRound(params: params) else {
                                    return .init(variable: variable.resultVariable, unit: .undefined, value: .nan)
                                }
                                return .init(variable: variable.resultVariable, unit: d.unit, value: d.data.first ?? .nan)
                            })
                        }
                    },
                    hourly: paramsHourly.map { variables in
                        return {
                            return .init(name: "hourly", time: time.hourlyDisplay, columns: try variables.map { variable in
                                let (v, previousDay) = variable.variableAndPreviousDay
                                guard let d = try reader.get(variable: v, time: time.hourlyRead.toSettings(previousDay: previousDay))?.convertAndRound(params: params) else {
                                    return .init(variable: variable.resultVariable, unit: .undefined, variables: [.float([Float](repeating: .nan, count: time.hourlyRead.count))])
                                }
                                assert(time.hourlyRead.count == d.data.count)
                                return .init(variable: variable.resultVariable, unit: d.unit, variables: [.float(d.data)])
                            })
                        }
                    },
                    daily: paramsDaily.map { dailyVariables in
                        return {
                            var riseSet: (rise: [Timestamp], set: [Timestamp])? = nil
                            return ApiSection(name: "daily", time: time.dailyDisplay, columns: try dailyVariables.map { variable -> ApiColumn<ForecastVariableDaily> in
                                if variable == .sunrise || variable == .sunset {
                                    // only calculate sunrise/set once. Need to use `dailyDisplay` to make sure half-hour time zone offsets are applied correctly
                                    let times = riseSet ?? Zensun.calculateSunRiseSet(timeRange: time.dailyDisplay.range, lat: reader.modelLat, lon: reader.modelLon, utcOffsetSeconds: timezone.utcOffsetSeconds)
                                    riseSet = times
                                    if variable == .sunset {
                                        return ApiColumn(variable: .sunset, unit: params.timeformatOrDefault.unit, variables: [.timestamp(times.set)])
                                    } else {
                                        return ApiColumn(variable: .sunrise, unit: params.timeformatOrDefault.unit, variables: [.timestamp(times.rise)])
                                    }
                                }
                                if variable == .daylight_duration {
                                    let duration = Zensun.calculateDaylightDuration(localMidnight: time.dailyDisplay.range, lat: reader.modelLat)
                                    return ApiColumn(variable: .daylight_duration, unit: .seconds, variables: [.float(duration)])
                                }
                                
                                guard let d = try reader.getDaily(variable: variable, params: params, time: time.dailyRead.toSettings()) else {
                                    return ApiColumn(variable: variable, unit: .undefined, variables: [.float([Float](repeating: .nan, count: time.dailyRead.count))])
                                }
                                assert(time.dailyRead.count == d.data.count)
                                return ApiColumn(variable: variable, unit: d.unit, variables: [.float(d.data)])
                            })
                        }
                    },
                    sixHourly: nil,
                    minutely15: paramsMinutely.map { variables in
                        return {
                            return .init(name: "minutely_15", time: time.minutely15, columns: try variables.map { variable in
                                let (v, previousDay) = variable.variableAndPreviousDay
                                guard let d = try reader.get(variable: v, time: time.minutely15.toSettings(previousDay: previousDay))?.convertAndRound(params: params) else {
                                    return ApiColumn(variable: variable.resultVariable, unit: .undefined, variables: [.float([Float](repeating: .nan, count: time.minutely15.count))])
                                }
                                assert(time.minutely15.count == d.data.count)
                                return .init(variable: variable.resultVariable, unit: d.unit, variables: [.float(d.data)])
                            })
                        }
                    }
                )
            }
            guard !readers.isEmpty else {
                throw ForecastapiError.noDataAvilableForThisLocation
            }
            return .init(timezone: timezone, time: timeLocal, locationId: prepared.locationId, results: readers)
        }
        let result = ForecastapiResult<MultiDomains>(timeformat: params.timeformatOrDefault, results: locations)
        await req.incrementRateLimiter(weight: result.calculateQueryWeight(nVariablesModels: nVariables))
        return try await result.response(format: params.format ?? .json, numberOfLocationsMaximum: numberOfLocationsMaximum)
    }
}

extension ForecastVariable {
    var resultVariable: ForecastapiResult<MultiDomains>.SurfaceAndPressureVariable {
        switch self {
        case .pressure(let p):
            return .pressure(.init(p.variable, p.level))
        case .surface(let s):
            return .surface(s)
        }
    }
}


/**
 Automatic domain selection rules:
 - If HRRR domain matches, use HRRR+GFS+ICON
 - If Western Europe, use Arome + ICON_EU+ ICON + GFS
 - If Central Europe, use ICON_D2, ICON_EU, ICON + GFS
 - If Japan, use JMA_MSM + ICON + GFS
 - default ICON + GFS
 
 Note Nov 2022: Use the term `seamless` instead of `mix`
 */
enum MultiDomains: String, RawRepresentableString, CaseIterable, MultiDomainMixerDomain {
    case best_match

    case gfs_seamless
    case gfs_mix
    case gfs_global
    case gfs025
    case gfs013
    case gfs_hrrr
    case gfs_graphcast025
    
    case meteofrance_seamless
    case meteofrance_mix
    case meteofrance_arpege_seamless
    case meteofrance_arpege_world
    case meteofrance_arpege_europe
    case meteofrance_arome_seamless
    case meteofrance_arome_france
    case meteofrance_arome_france_hd
    case arpege_seamless
    case arpege_world
    case arpege_europe
    case arome_seamless
    case arome_france
    case arome_france_hd
    
    case jma_seamless
    case jma_mix
    case jma_msm
    case jms_gsm
    case jma_gsm
    
    case gem_seamless
    case gem_global
    case gem_regional
    case gem_hrdps_continental
    
    case icon_seamless
    case icon_mix
    case icon_global
    case icon_eu
    case icon_d2
    
    case ecmwf_ifs04
    case ecmwf_ifs025
    case ecmwf_aifs025
    
    case metno_nordic
    
    case cma_grapes_global
    
    case bom_access_global
    
    case archive_best_match
    case era5_seamless
    case era5
    case cerra
    case era5_land
    case ecmwf_ifs
    
    case arpae_cosmo_seamless
    case arpae_cosmo_2i
    case arpae_cosmo_2i_ruc
    case arpae_cosmo_5m
    
    case knmi_harmonie_arome_europe
    case knmi_harmonie_arome_netherlands
    case dmi_harmonie_arome_europe
<<<<<<< HEAD
=======
    case knmi_seamless
    case dmi_seamless
    case metno_seamless
>>>>>>> 34da158d
    
    /// Return the required readers for this domain configuration
    /// Note: last reader has highes resolution data
    func getReader(lat: Float, lon: Float, elevation: Float, mode: GridSelectionMode, options: GenericReaderOptions) throws -> [any GenericReaderProtocol] {
        switch self {
        case .best_match:
            guard let icon: any GenericReaderProtocol = try IconReader(domain: .icon, lat: lat, lon: lon, elevation: elevation, mode: mode, options: options) else {
                throw ModelError.domainInitFailed(domain: IconDomains.icon.rawValue)
            }
            let gfsProbabilites = try ProbabilityReader.makeGfsReader(lat: lat, lon: lon, elevation: elevation, mode: mode)
            let iconProbabilities = try ProbabilityReader.makeIconReader(lat: lat, lon: lon, elevation: elevation, mode: mode)
            
            guard let gfs: any GenericReaderProtocol = try GfsReader(domains: [.gfs025_ensemble, .gfs025, .gfs013], lat: lat, lon: lon, elevation: elevation, mode: mode, options: options) else {
                throw ModelError.domainInitFailed(domain: IconDomains.icon.rawValue)
            }
            // For Netherlands and Belgium use KNMI
            if let knmiNetherlands = try KnmiReader(domain: KnmiDomain.harmonie_arome_netherlands, lat: lat, lon: lon, elevation: elevation, mode: mode, options: options) {
                let probabilities = try ProbabilityReader.makeEcmwfReader(lat: lat, lon: lon, elevation: elevation, mode: mode)
                let ecmwf = try EcmwfReader(domain: .ifs025, lat: lat, lon: lon, elevation: elevation, mode: mode, options: options)
                let iconEu = try IconReader(domain: .iconEu, lat: lat, lon: lon, elevation: elevation, mode: mode, options: options)
                let iconD2 = try IconReader(domain: .iconD2, lat: lat, lon: lon, elevation: elevation, mode: mode, options: options)
                return Array([gfsProbabilites, probabilities, gfs, icon, iconEu, iconD2, ecmwf, knmiNetherlands].compacted())
            }
            // Scandinavian region, combine with ICON
            if lat >= 54.9, let metno = try MetNoReader(domain: .nordic_pp, lat: lat, lon: lon, elevation: elevation, mode: mode, options: options) {
                let iconEu = try IconReader(domain: .iconEu, lat: lat, lon: lon, elevation: elevation, mode: mode, options: options)
                let probabilities = try ProbabilityReader.makeEcmwfReader(lat: lat, lon: lon, elevation: elevation, mode: mode)
                let ecmwf = try EcmwfReader(domain: .ifs025, lat: lat, lon: lon, elevation: elevation, mode: mode, options: options)
                let iconD2 = try IconReader(domain: .iconD2, lat: lat, lon: lon, elevation: elevation, mode: mode, options: options)
                return Array([gfsProbabilites, probabilities, gfs, icon, iconEu, iconD2, ecmwf, metno].compacted())
            }
            // If Icon-d2 is available, use icon domains
            if let iconD2 = try IconReader(domain: .iconD2, lat: lat, lon: lon, elevation: elevation, mode: mode, options: options),
               let iconD2_15min = try IconReader(domain: .iconD2_15min, lat: lat, lon: lon, elevation: elevation, mode: mode, options: options) {
                // TODO: check how out of projection areas are handled
                guard let iconEu = try IconReader(domain: .iconEu, lat: lat, lon: lon, elevation: elevation, mode: mode, options: options) else {
                    throw ModelError.domainInitFailed(domain: IconDomains.icon.rawValue)
                }
                return [gfsProbabilites, iconProbabilities, gfs, icon, iconEu, iconD2, iconD2_15min]
            }
            // For western europe, use arome models
            if let arome_france_hd = try MeteoFranceReader(domain: .arome_france_hd, lat: lat, lon: lon, elevation: elevation, mode: mode, options: options) {
                let arome_france_hd_15min = try MeteoFranceReader(domain: .arome_france_hd_15min, lat: lat, lon: lon, elevation: elevation, mode: mode, options: options)
                let arome_france = try MeteoFranceReader(domain: .arome_france, lat: lat, lon: lon, elevation: elevation, mode: mode, options: options)
                let arome_france_15min = try MeteoFranceReader(domain: .arome_france_15min, lat: lat, lon: lon, elevation: elevation, mode: mode, options: options)
                let arpege_europe = try MeteoFranceReader(domain: .arpege_europe, lat: lat, lon: lon, elevation: elevation, mode: mode, options: options)
                return Array([gfsProbabilites, iconProbabilities, gfs, icon, arpege_europe, arome_france, arome_france_hd, arome_france_15min, arome_france_hd_15min].compacted())
            }
            // For Northern Europe and Iceland use DMI Harmonie
            if let dmiEurope = try DmiReader(domain: DmiDomain.harmonie_arome_europe, lat: lat, lon: lon, elevation: elevation, mode: mode, options: options){
                let probabilities = try ProbabilityReader.makeEcmwfReader(lat: lat, lon: lon, elevation: elevation, mode: mode)
                let ecmwf = try EcmwfReader(domain: .ifs025, lat: lat, lon: lon, elevation: elevation, mode: mode, options: options)
                let iconEu = try IconReader(domain: .iconEu, lat: lat, lon: lon, elevation: elevation, mode: mode, options: options)
                return Array([gfsProbabilites, probabilities, gfs, icon, iconEu, ecmwf, dmiEurope].compacted())
            }
            // For North America, use HRRR
            if let hrrr = try GfsReader(domains: [.hrrr_conus, .hrrr_conus_15min], lat: lat, lon: lon, elevation: elevation, mode: mode, options: options) {
                return [gfsProbabilites, icon, gfs, hrrr]
            }
            // For Japan use JMA MSM with ICON. Does not use global JMA model because of poor resolution
            if let jma_msm = try JmaReader(domain: .msm, lat: lat, lon: lon, elevation: elevation, mode: mode, options: options) {
                return [gfsProbabilites, iconProbabilities, gfs, icon, jma_msm]
            }
            
            // Remaining eastern europe
            if let iconEu = try IconReader(domain: .iconEu, lat: lat, lon: lon, elevation: elevation, mode: mode, options: options) {
                return [gfsProbabilites, iconProbabilities, gfs, icon, iconEu]
            }
            
            // Northern africa
            if let arpege_europe = try MeteoFranceReader(domain: .arpege_europe, lat: lat, lon: lon, elevation: elevation, mode: mode, options: options) {
                return [gfsProbabilites, iconProbabilities, gfs, icon, arpege_europe]
            }
            
            // Remaining parts of the world
            return [gfsProbabilites, iconProbabilities, gfs, icon]
        case .gfs_mix, .gfs_seamless:
            let gfsProbabilites = try ProbabilityReader.makeGfsReader(lat: lat, lon: lon, elevation: elevation, mode: mode)
            return [gfsProbabilites] + (try GfsReader(domains: [.gfs025, .gfs013, .hrrr_conus, .hrrr_conus_15min], lat: lat, lon: lon, elevation: elevation, mode: mode, options: options).flatMap({[$0]}) ?? [])
        case .gfs_global:
            let gfsProbabilites = try ProbabilityReader.makeGfsReader(lat: lat, lon: lon, elevation: elevation, mode: mode)
            return [gfsProbabilites] + (try GfsReader(domains: [.gfs025_ensemble, .gfs025, .gfs013], lat: lat, lon: lon, elevation: elevation, mode: mode, options: options).flatMap({[$0]}) ?? [])
        case .gfs025:
            return try GfsReader(domains: [.gfs025], lat: lat, lon: lon, elevation: elevation, mode: mode, options: options).flatMap({[$0]}) ?? []
        case .gfs013:
            return try GfsReader(domains: [.gfs013], lat: lat, lon: lon, elevation: elevation, mode: mode, options: options).flatMap({[$0]}) ?? []
        case .gfs_hrrr:
            return try GfsReader(domains: [.hrrr_conus, .hrrr_conus_15min], lat: lat, lon: lon, elevation: elevation, mode: mode, options: options).flatMap({[$0]}) ?? []
        case .gfs_graphcast025:
            return try GfsGraphCastReader(domain: .graphcast025, lat: lat, lon: lon, elevation: elevation, mode: mode, options: options).flatMap({[$0]}) ?? []
        case .meteofrance_mix, .meteofrance_seamless:
            return try MeteoFranceMixer(domains: [.arpege_world, .arpege_europe, .arome_france, .arome_france_hd, .arome_france_15min, .arome_france_hd_15min], lat: lat, lon: lon, elevation: elevation, mode: mode, options: options)?.reader ?? []
        case .meteofrance_arpege_seamless, .arpege_seamless:
            return try MeteoFranceMixer(domains: [.arpege_world, .arpege_europe], lat: lat, lon: lon, elevation: elevation, mode: mode, options: options)?.reader ?? []
        case .meteofrance_arome_seamless, .arome_seamless:
            return try MeteoFranceMixer(domains: [.arome_france, .arome_france_hd, .arome_france_15min, .arome_france_hd_15min], lat: lat, lon: lon, elevation: elevation, mode: mode, options: options)?.reader ?? []
        case .meteofrance_arpege_world, .arpege_world:
            return try MeteoFranceReader(domain: .arpege_world, lat: lat, lon: lon, elevation: elevation, mode: mode, options: options).flatMap({[$0]}) ?? []
        case .meteofrance_arpege_europe, .arpege_europe:
            return try MeteoFranceReader(domain: .arpege_europe, lat: lat, lon: lon, elevation: elevation, mode: mode, options: options).flatMap({[$0]}) ?? []
        case .meteofrance_arome_france, .arome_france:
            return try MeteoFranceReader(domain: .arome_france, lat: lat, lon: lon, elevation: elevation, mode: mode, options: options).flatMap({[$0]}) ?? []
        case .meteofrance_arome_france_hd, .arome_france_hd:
            return try MeteoFranceReader(domain: .arome_france_hd, lat: lat, lon: lon, elevation: elevation, mode: mode, options: options).flatMap({[$0]}) ?? []
        case .jma_mix, .jma_seamless:
            return try JmaMixer(domains: [.gsm, .msm], lat: lat, lon: lon, elevation: elevation, mode: mode, options: options)?.reader ?? []
        case .jma_msm:
            return try JmaReader(domain: .msm, lat: lat, lon: lon, elevation: elevation, mode: mode, options: options).flatMap({[$0]}) ?? []
        case .jms_gsm, .jma_gsm:
            return try JmaReader(domain: .gsm, lat: lat, lon: lon, elevation: elevation, mode: mode, options: options).flatMap({[$0]}) ?? []
        case .icon_seamless, .icon_mix:
            let iconProbabilities = try ProbabilityReader.makeIconReader(lat: lat, lon: lon, elevation: elevation, mode: mode)
            return [iconProbabilities] + (try IconMixer(domains: [.icon, .iconEu, .iconD2, .iconD2_15min], lat: lat, lon: lon, elevation: elevation, mode: mode, options: options)?.reader ?? [])
        case .icon_global:
            let iconProbabilities = try ProbabilityReader.makeIconGlobalReader(lat: lat, lon: lon, elevation: elevation, mode: mode)
            return [iconProbabilities] + (try IconReader(domain: .icon, lat: lat, lon: lon, elevation: elevation, mode: mode, options: options).flatMap({[$0]}) ?? [])
        case .icon_eu:
            let iconProbabilities = try ProbabilityReader.makeIconEuReader(lat: lat, lon: lon, elevation: elevation, mode: mode)
            return (iconProbabilities.flatMap({[$0]}) ?? []) + (try IconReader(domain: .iconEu, lat: lat, lon: lon, elevation: elevation, mode: mode, options: options).flatMap({[$0]}) ?? [])
        case .icon_d2:
            let iconProbabilities = try ProbabilityReader.makeIconD2Reader(lat: lat, lon: lon, elevation: elevation, mode: mode)
            return (iconProbabilities.flatMap({[$0]}) ?? []) + (try IconMixer(domains: [.iconD2, .iconD2_15min], lat: lat, lon: lon, elevation: elevation, mode: mode, options: options)?.reader ?? [])
        case .ecmwf_ifs04:
            return try EcmwfReader(domain: .ifs04, lat: lat, lon: lon, elevation: elevation, mode: mode, options: options).flatMap({[$0]}) ?? []
        case .ecmwf_ifs025:
            let probabilities = try ProbabilityReader.makeEcmwfReader(lat: lat, lon: lon, elevation: elevation, mode: mode)
            return [probabilities] + (try EcmwfReader(domain: .ifs025, lat: lat, lon: lon, elevation: elevation, mode: mode, options: options).flatMap({[$0]}) ?? [])
        case .ecmwf_aifs025:
            return try EcmwfReader(domain: .aifs025, lat: lat, lon: lon, elevation: elevation, mode: mode, options: options).flatMap({[$0]}) ?? []
        case .metno_nordic:
            return try MetNoReader(domain: .nordic_pp, lat: lat, lon: lon, elevation: elevation, mode: mode, options: options).flatMap({[$0]}) ?? []
        case .gem_seamless:
            let probabilities = try ProbabilityReader.makeGemReader(lat: lat, lon: lon, elevation: elevation, mode: mode)
            return [probabilities] + (try GemMixer(domains: [.gem_global, .gem_regional, .gem_hrdps_continental], lat: lat, lon: lon, elevation: elevation, mode: mode, options: options)?.reader ?? [])
        case .gem_global:
            let probabilities = try ProbabilityReader.makeGemReader(lat: lat, lon: lon, elevation: elevation, mode: mode)
            return [probabilities] + (try GemReader(domain: .gem_global, lat: lat, lon: lon, elevation: elevation, mode: mode, options: options).flatMap({[$0]}) ?? [])
        case .gem_regional:
            return try GemReader(domain: .gem_regional, lat: lat, lon: lon, elevation: elevation, mode: mode, options: options).flatMap({[$0]}) ?? []
        case .gem_hrdps_continental:
            return try GemReader(domain: .gem_hrdps_continental, lat: lat, lon: lon, elevation: elevation, mode: mode, options: options).flatMap({[$0]}) ?? []
        case .archive_best_match:
            return [try Era5Factory.makeArchiveBestMatch(lat: lat, lon: lon, elevation: elevation, mode: mode, options: options)]
        case .era5_seamless:
            return [try Era5Factory.makeEra5CombinedLand(lat: lat, lon: lon, elevation: elevation, mode: mode, options: options)]
        case .era5:
            return [try Era5Factory.makeReader(domain: .era5, lat: lat, lon: lon, elevation: elevation, mode: mode, options: options)]
        case .era5_land:
            return [try Era5Factory.makeReader(domain: .era5_land, lat: lat, lon: lon, elevation: elevation, mode: mode, options: options)]
        case .cerra:
            return try CerraReader(domain: .cerra, lat: lat, lon: lon, elevation: elevation, mode: mode, options: options).flatMap({[$0]}) ?? []
        case .ecmwf_ifs:
            return [try Era5Factory.makeReader(domain: .ecmwf_ifs, lat: lat, lon: lon, elevation: elevation, mode: mode, options: options)]
        case .cma_grapes_global:
            return try CmaReader(domain: .grapes_global, lat: lat, lon: lon, elevation: elevation, mode: mode, options: options).flatMap({[$0]}) ?? []
        case .bom_access_global:
            let probabilities = try ProbabilityReader.makeBomReader(lat: lat, lon: lon, elevation: elevation, mode: mode)
            return [probabilities] + (try BomReader(domain: .access_global, lat: lat, lon: lon, elevation: elevation, mode: mode, options: options).flatMap({[$0]}) ?? [])
        case .arpae_cosmo_seamless:
            return try ArpaeMixer(domains: [.cosmo_5m, .cosmo_2i, .cosmo_2i_ruc], lat: lat, lon: lon, elevation: elevation, mode: mode, options: options)?.reader ?? []
        case .arpae_cosmo_2i:
            return try ArpaeReader(domain: .cosmo_2i, lat: lat, lon: lon, elevation: elevation, mode: mode, options: options).flatMap({[$0]}) ?? []
        case .arpae_cosmo_2i_ruc:
            return try ArpaeReader(domain: .cosmo_2i_ruc, lat: lat, lon: lon, elevation: elevation, mode: mode, options: options).flatMap({[$0]}) ?? []
        case .arpae_cosmo_5m:
            return try ArpaeReader(domain: .cosmo_5m, lat: lat, lon: lon, elevation: elevation, mode: mode, options: options).flatMap({[$0]}) ?? []
        case .knmi_harmonie_arome_europe:
            return try KnmiReader(domain: KnmiDomain.harmonie_arome_europe, lat: lat, lon: lon, elevation: elevation, mode: mode, options: options).flatMap({[$0]}) ?? []
        case .knmi_harmonie_arome_netherlands:
            return try KnmiReader(domain: KnmiDomain.harmonie_arome_netherlands, lat: lat, lon: lon, elevation: elevation, mode: mode, options: options).flatMap({[$0]}) ?? []
        case .dmi_harmonie_arome_europe:
            return try DmiReader(domain: DmiDomain.harmonie_arome_europe, lat: lat, lon: lon, elevation: elevation, mode: mode, options: options).flatMap({[$0]}) ?? []
<<<<<<< HEAD
=======
        case .knmi_seamless:
            let probabilities = try ProbabilityReader.makeEcmwfReader(lat: lat, lon: lon, elevation: elevation, mode: mode)
            let knmiNetherlands: (any GenericReaderProtocol)? = try KnmiReader(domain: KnmiDomain.harmonie_arome_netherlands, lat: lat, lon: lon, elevation: elevation, mode: mode, options: options)
            let knmiEurope = try KnmiReader(domain: KnmiDomain.harmonie_arome_europe, lat: lat, lon: lon, elevation: elevation, mode: mode, options: options)
            let ecmwf = try EcmwfReader(domain: .ifs025, lat: lat, lon: lon, elevation: elevation, mode: mode, options: options)
            return [probabilities, ecmwf, knmiEurope, knmiNetherlands].compactMap({$0})
        case .dmi_seamless:
            let probabilities = try ProbabilityReader.makeEcmwfReader(lat: lat, lon: lon, elevation: elevation, mode: mode)
            let dmiEurope: (any GenericReaderProtocol)? = try DmiReader(domain: DmiDomain.harmonie_arome_europe, lat: lat, lon: lon, elevation: elevation, mode: mode, options: options)
            let ecmwf = try EcmwfReader(domain: .ifs025, lat: lat, lon: lon, elevation: elevation, mode: mode, options: options)
            return [probabilities, ecmwf, dmiEurope].compactMap({$0})
        case .metno_seamless:
            let probabilities = try ProbabilityReader.makeEcmwfReader(lat: lat, lon: lon, elevation: elevation, mode: mode)
            let metno: (any GenericReaderProtocol)? = try MetNoReader(domain: .nordic_pp, lat: lat, lon: lon, elevation: elevation, mode: mode, options: options)
            let ecmwf = try EcmwfReader(domain: .ifs025, lat: lat, lon: lon, elevation: elevation, mode: mode, options: options)
            return [probabilities, ecmwf, metno].compactMap({$0})
>>>>>>> 34da158d
        }
    }
    
    var genericDomain: (any GenericDomain)? {
        switch self {
        case .gfs025:
            return GfsDomain.gfs025
        case .gfs013:
            return GfsDomain.gfs013
        case .gfs_hrrr:
            return GfsDomain.hrrr_conus
        case .gfs_graphcast025:
            return GfsGraphCastDomain.graphcast025
        case .meteofrance_arpege_world, .arpege_world:
            return MeteoFranceDomain.arpege_world
        case .meteofrance_arpege_europe, .arpege_europe:
            return MeteoFranceDomain.arpege_europe
        case .meteofrance_arome_france, .arome_france:
            return MeteoFranceDomain.arome_france
        case .meteofrance_arome_france_hd, .arome_france_hd:
            return MeteoFranceDomain.arome_france_hd
        case .icon_global:
            return IconDomains.icon
        case .icon_eu:
            return IconDomains.iconEu
        case .icon_d2:
            return IconDomains.iconD2
        case .ecmwf_ifs04:
            return EcmwfDomain.ifs04
        case .ecmwf_ifs025:
            return EcmwfDomain.ifs025
        case .ecmwf_aifs025:
            return EcmwfDomain.aifs025
        case .metno_nordic:
            return MetNoDomain.nordic_pp
        case .gem_global:
            return GemDomain.gem_global
        case .gem_regional:
            return GemDomain.gem_regional
        case .gem_hrdps_continental:
            return GemDomain.gem_hrdps_continental
        case .era5:
            return CdsDomain.era5
        case .era5_land:
            return CdsDomain.era5_land
        case .cerra:
            return CdsDomain.cerra
        case .ecmwf_ifs:
            return CdsDomain.ecmwf_ifs
        case .cma_grapes_global:
            return CmaDomain.grapes_global
        case .bom_access_global:
            return BomDomain.access_global
        case .arpae_cosmo_2i:
            return ArpaeDomain.cosmo_2i
        case .arpae_cosmo_2i_ruc:
            return ArpaeDomain.cosmo_2i_ruc
        case .arpae_cosmo_5m:
            return ArpaeDomain.cosmo_5m
        default:
            return nil
        }
    }
    
    func getReader(gridpoint: Int, options: GenericReaderOptions) throws -> (any GenericReaderProtocol)? {
        switch self {
        case .gfs025:
            return try GfsReader(domain: .gfs025, gridpoint: gridpoint, options: options)
        case .gfs013:
            return try GfsReader(domain: .gfs013, gridpoint: gridpoint, options: options)
        case .gfs_hrrr:
            return try GfsReader(domain: .hrrr_conus, gridpoint: gridpoint, options: options)
        case .gfs_graphcast025:
            return try GfsGraphCastReader(domain: .graphcast025, gridpoint: gridpoint, options: options)
        case .meteofrance_arpege_world, .arpege_world:
            return try MeteoFranceReader(domain: .arpege_world, gridpoint: gridpoint, options: options)
        case .meteofrance_arpege_europe, .arpege_europe:
            return try MeteoFranceReader(domain: .arpege_europe, gridpoint: gridpoint, options: options)
        case .meteofrance_arome_france, .arome_france:
            return try MeteoFranceReader(domain: .arome_france, gridpoint: gridpoint, options: options)
        case .meteofrance_arome_france_hd, .arome_france_hd:
            return try MeteoFranceReader(domain: .arome_france_hd, gridpoint: gridpoint, options: options)
        case .icon_global:
            return try IconReader(domain: .icon, gridpoint: gridpoint, options: options)
        case .icon_eu:
            return try IconReader(domain: .iconEu, gridpoint: gridpoint, options: options)
        case .icon_d2:
            return try IconReader(domain: .iconD2, gridpoint: gridpoint, options: options)
        case .ecmwf_ifs04:
            return try EcmwfReader(domain: .ifs04, gridpoint: gridpoint, options: options)
        case .ecmwf_ifs025:
            return try EcmwfReader(domain: .ifs025, gridpoint: gridpoint, options: options)
        case .ecmwf_aifs025:
            return try EcmwfReader(domain: .aifs025, gridpoint: gridpoint, options: options)
        case .metno_nordic:
            return try MetNoReader(domain: .nordic_pp, gridpoint: gridpoint, options: options)
        case .gem_global:
            return try GemReader(domain: .gem_global, gridpoint: gridpoint, options: options)
        case .gem_regional:
            return try GemReader(domain: .gem_regional, gridpoint: gridpoint, options: options)
        case .gem_hrdps_continental:
            return try GemReader(domain: .gem_hrdps_continental, gridpoint: gridpoint, options: options)
        case .era5:
            return try Era5Factory.makeReader(domain: .era5, gridpoint: gridpoint, options: options)
        case .era5_land:
            return try Era5Factory.makeReader(domain: .era5_land, gridpoint: gridpoint, options: options)
        case .cerra:
            return try CerraReader(domain: .cerra, gridpoint: gridpoint, options: options)
        case .ecmwf_ifs:
            return try Era5Factory.makeReader(domain: .ecmwf_ifs, gridpoint: gridpoint, options: options)
        case .cma_grapes_global:
            return try CmaReader(domain: .grapes_global, gridpoint: gridpoint, options: options)
        case .bom_access_global:
            return try BomReader(domain: .access_global, gridpoint: gridpoint, options: options)
        case .arpae_cosmo_2i:
            return try ArpaeReader(domain: .cosmo_2i, gridpoint: gridpoint, options: options)
        case .arpae_cosmo_2i_ruc:
            return try ArpaeReader(domain: .cosmo_2i_ruc, gridpoint: gridpoint, options: options)
        case .arpae_cosmo_5m:
            return try ArpaeReader(domain: .cosmo_5m, gridpoint: gridpoint, options: options)
        default:
            return nil
        }
    }
    
    var countEnsembleMember: Int {
        return 1
    }
}

enum ModelError: AbortError {
    var status: NIOHTTP1.HTTPResponseStatus {
        return .badRequest
    }
    
    case domainInitFailed(domain: String)
}


/// Define all available surface weather variables
enum ForecastSurfaceVariable: String, GenericVariableMixable {
    /// Maps to `temperature_2m`. Used for compatibility with `current_weather` block
    case temperature
    /// Maps to `windspeed_10m`. Used for compatibility with `current_weather` block
    case windspeed
    /// Maps to `winddirection_10m`. Used for compatibility with `current_weather` block
    case winddirection
    
    case wet_bulb_temperature_2m
    case apparent_temperature
    case cape
    case cloudcover
    case cloudcover_high
    case cloudcover_low
    case cloudcover_mid
    case cloud_cover
    case cloud_cover_high
    case cloud_cover_low
    case cloud_cover_mid
    case cloud_cover_2m
    case cloud_base
    case cloud_top
    case dewpoint_2m
    case dew_point_2m
    case diffuse_radiation
    case diffuse_radiation_instant
    case direct_normal_irradiance
    case direct_normal_irradiance_instant
    case direct_radiation
    case direct_radiation_instant
    case et0_fao_evapotranspiration
    case evapotranspiration
    case freezinglevel_height
    case freezing_level_height
    case growing_degree_days_base_0_limit_50
    case is_day
    case latent_heatflux
    case latent_heat_flux
    case lifted_index
    case convective_inhibition
    case leaf_wetness_probability
    case lightning_potential
    case precipitation
    case precipitation_probability
    case pressure_msl
    case rain
    case relativehumidity_2m
    case relative_humidity_2m
    case runoff
    case sensible_heatflux
    case sensible_heat_flux
    case shortwave_radiation
    case shortwave_radiation_instant
    case showers
    case skin_temperature
    case snow_depth
    case snow_height
    case snowfall
    case snowfall_water_equivalent
    case sunshine_duration
    case soil_moisture_0_1cm
    case soil_moisture_0_to_1cm
    case soil_moisture_0_to_100cm
    case soil_moisture_0_to_10cm
    case soil_moisture_0_to_7cm
    case soil_moisture_100_to_200cm
    case soil_moisture_100_to_255cm
    case soil_moisture_10_to_40cm
    case soil_moisture_1_3cm
    case soil_moisture_1_to_3cm
    case soil_moisture_27_81cm
    case soil_moisture_27_to_81cm
    case soil_moisture_28_to_100cm
    case soil_moisture_3_9cm
    case soil_moisture_3_to_9cm
    case soil_moisture_40_to_100cm
    case soil_moisture_7_to_28cm
    case soil_moisture_9_27cm
    case soil_moisture_9_to_27cm
    case soil_moisture_index_0_to_100cm
    case soil_moisture_index_0_to_7cm
    case soil_moisture_index_100_to_255cm
    case soil_moisture_index_28_to_100cm
    case soil_moisture_index_7_to_28cm
    case soil_temperature_0_to_100cm
    case soil_temperature_0_to_10cm
    case soil_temperature_0_to_7cm
    case soil_temperature_0cm
    case soil_temperature_100_to_200cm
    case soil_temperature_100_to_255cm
    case soil_temperature_10_to_40cm
    case soil_temperature_18cm
    case soil_temperature_28_to_100cm
    case soil_temperature_40_to_100cm
    case soil_temperature_54cm
    case soil_temperature_6cm
    case soil_temperature_7_to_28cm
    case surface_air_pressure
    case snowfall_height
    case surface_pressure
    case surface_temperature
    case temperature_100m
    case temperature_120m
    case temperature_150m
    case temperature_180m
    case temperature_2m
    case temperature_20m
    case temperature_200m
    case temperature_50m
    case temperature_40m
    case temperature_80m
    case terrestrial_radiation
    case terrestrial_radiation_instant
    case total_column_integrated_water_vapour
    case updraft
    case uv_index
    case uv_index_clear_sky
    case vapor_pressure_deficit
    case vapour_pressure_deficit
    case visibility
    case weathercode
    case weather_code
    case winddirection_100m
    case winddirection_10m
    case winddirection_120m
    case winddirection_150m
    case winddirection_180m
    case winddirection_200m
    case winddirection_20m
    case winddirection_40m
    case winddirection_50m
    case winddirection_80m
    case windgusts_10m
    case windspeed_100m
    case windspeed_10m
    case windspeed_120m
    case windspeed_150m
    case windspeed_180m
    case windspeed_200m
    case windspeed_20m
    case windspeed_40m
    case windspeed_50m
    case windspeed_80m
    case wind_direction_250m
    case wind_direction_300m
    case wind_direction_350m
    case wind_direction_450m
    case wind_direction_100m
    case wind_direction_10m
    case wind_direction_120m
    case wind_direction_140m
    case wind_direction_150m
    case wind_direction_160m
    case wind_direction_180m
    case wind_direction_200m
    case wind_direction_20m
    case wind_direction_40m
    case wind_direction_30m
    case wind_direction_50m
    case wind_direction_80m
    case wind_direction_70m
    case wind_gusts_10m
    case wind_speed_250m
    case wind_speed_300m
    case wind_speed_350m
    case wind_speed_450m
    case wind_speed_100m
    case wind_speed_10m
    case wind_speed_120m
    case wind_speed_140m
    case wind_speed_150m
    case wind_speed_160m
    case wind_speed_180m
    case wind_speed_200m
    case wind_speed_20m
    case wind_speed_40m
    case wind_speed_30m
    case wind_speed_50m
    case wind_speed_70m
    case wind_speed_80m
    case soil_temperature_10_to_35cm
    case soil_temperature_35_to_100cm
    case soil_temperature_100_to_300cm
    case soil_moisture_10_to_35cm
    case soil_moisture_35_to_100cm
    case soil_moisture_100_to_300cm
    case shortwave_radiation_clear_sky
    case global_tilted_irradiance
    case global_tilted_irradiance_instant
    
    /// Some variables are kept for backwards compatibility
    var remapped: Self {
        switch self {
        case .temperature:
            return .temperature_2m
        case .windspeed:
            return .windspeed_10m
        case .winddirection:
            return .winddirection_10m
        case .surface_air_pressure:
            return .surface_pressure
        default:
            return self
        }
    }

    
    /// Soil moisture or snow depth are cumulative processes and have offests if mutliple models are mixed
    var requiresOffsetCorrectionForMixing: Bool {
        switch self {
        case .soil_moisture_0_1cm: return true
        case .soil_moisture_0_to_100cm: return true
        case .soil_moisture_0_to_10cm: return true
        case .soil_moisture_0_to_7cm: return true
        case .soil_moisture_100_to_200cm: return true
        case .soil_moisture_100_to_255cm: return true
        case .soil_moisture_10_to_40cm: return true
        case .soil_moisture_1_3cm: return true
        case .soil_moisture_27_81cm: return true
        case .soil_moisture_28_to_100cm: return true
        case .soil_moisture_3_9cm: return true
        case .soil_moisture_40_to_100cm: return true
        case .soil_moisture_7_to_28cm: return true
        case .soil_moisture_9_27cm: return true
        case .snow_depth: return true
        default: return false
        }
    }
}

/// Available pressure level variables
enum ForecastPressureVariableType: String, GenericVariableMixable {
    case temperature
    case geopotential_height
    case relativehumidity
    case relative_humidity
    case windspeed
    case wind_speed
    case winddirection
    case wind_direction
    case dewpoint
    case dew_point
    case cloudcover
    case cloud_cover
    case vertical_velocity
    
    var requiresOffsetCorrectionForMixing: Bool {
        return false
    }
}

struct ForecastPressureVariable: PressureVariableRespresentable, GenericVariableMixable {
    let variable: ForecastPressureVariableType
    let level: Int
    
    var requiresOffsetCorrectionForMixing: Bool {
        return false
    }
}

typealias ForecastVariable = SurfaceAndPressureVariable<VariableAndPreviousDay, ForecastPressureVariable>

extension ForecastVariable {
    var variableAndPreviousDay: (ForecastVariable, Int) {
        switch self {
        case .surface(let surface):
            return (ForecastVariable.surface(.init(surface.variable.remapped, 0)), surface.previousDay)
        case .pressure(let pressure):
            return (ForecastVariable.pressure(pressure), 0)
        }
    }
}

/// Available daily aggregations
enum ForecastVariableDaily: String, DailyVariableCalculatable, RawRepresentableString {
    case apparent_temperature_max
    case apparent_temperature_mean
    case apparent_temperature_min
    case cape_max
    case cape_mean
    case cape_min
    case cloudcover_max
    case cloudcover_mean
    case cloudcover_min
    case cloud_cover_max
    case cloud_cover_mean
    case cloud_cover_min
    case dewpoint_2m_max
    case dewpoint_2m_mean
    case dewpoint_2m_min
    case dew_point_2m_max
    case dew_point_2m_mean
    case dew_point_2m_min
    case et0_fao_evapotranspiration
    case et0_fao_evapotranspiration_sum
    case growing_degree_days_base_0_limit_50
    case leaf_wetness_probability_mean
    case precipitation_hours
    case precipitation_probability_max
    case precipitation_probability_mean
    case precipitation_probability_min
    case precipitation_sum
    case pressure_msl_max
    case pressure_msl_mean
    case pressure_msl_min
    case rain_sum
    case relative_humidity_2m_max
    case relative_humidity_2m_mean
    case relative_humidity_2m_min
    case shortwave_radiation_sum
    case showers_sum
    case snowfall_sum
    case snowfall_water_equivalent_sum
    case soil_moisture_0_to_100cm_mean
    case soil_moisture_0_to_10cm_mean
    case soil_moisture_0_to_7cm_mean
    case soil_moisture_28_to_100cm_mean
    case soil_moisture_7_to_28cm_mean
    case soil_moisture_index_0_to_100cm_mean
    case soil_moisture_index_0_to_7cm_mean
    case soil_moisture_index_100_to_255cm_mean
    case soil_moisture_index_28_to_100cm_mean
    case soil_moisture_index_7_to_28cm_mean
    case soil_temperature_0_to_100cm_mean
    case soil_temperature_0_to_7cm_mean
    case soil_temperature_28_to_100cm_mean
    case soil_temperature_7_to_28cm_mean
    case sunrise
    case sunset
    case daylight_duration
    case sunshine_duration
    case surface_pressure_max
    case surface_pressure_mean
    case surface_pressure_min
    case temperature_2m_max
    case temperature_2m_mean
    case temperature_2m_min
    case updraft_max
    case uv_index_clear_sky_max
    case uv_index_max
    case vapor_pressure_deficit_max
    case vapour_pressure_deficit_max
    case visibility_max
    case visibility_mean
    case visibility_min
    case weathercode
    case weather_code
    case winddirection_10m_dominant
    case windgusts_10m_max
    case windgusts_10m_mean
    case windgusts_10m_min
    case windspeed_10m_max
    case windspeed_10m_mean
    case windspeed_10m_min
    case wind_direction_10m_dominant
    case wind_gusts_10m_max
    case wind_gusts_10m_mean
    case wind_gusts_10m_min
    case wind_speed_10m_max
    case wind_speed_10m_mean
    case wind_speed_10m_min
    case wet_bulb_temperature_2m_max
    case wet_bulb_temperature_2m_mean
    case wet_bulb_temperature_2m_min
    
    
    var aggregation: DailyAggregation<ForecastVariable> {
        switch self {
        case .temperature_2m_max:
            return .max(.surface(.init(.temperature_2m, 0)))
        case .temperature_2m_min:
            return .min(.surface(.init(.temperature_2m, 0)))
        case .temperature_2m_mean:
            return .mean(.surface(.init(.temperature_2m, 0)))
        case .apparent_temperature_max:
            return .max(.surface(.init(.apparent_temperature, 0)))
        case .apparent_temperature_mean:
            return .mean(.surface(.init(.apparent_temperature, 0)))
        case .apparent_temperature_min:
            return .min(.surface(.init(.apparent_temperature, 0)))
        case .precipitation_sum:
            return .sum(.surface(.init(.precipitation, 0)))
        case .snowfall_sum:
            return .sum(.surface(.init(.snowfall, 0)))
        case .rain_sum:
            return .sum(.surface(.init(.rain, 0)))
        case .showers_sum:
            return .sum(.surface(.init(.showers, 0)))
        case .weathercode, .weather_code:
            return .max(.surface(.init(.weathercode, 0)))
        case .shortwave_radiation_sum:
            return .radiationSum(.surface(.init(.shortwave_radiation, 0)))
        case .windspeed_10m_max, .wind_speed_10m_max:
            return .max(.surface(.init(.windspeed_10m, 0)))
        case .windspeed_10m_min, .wind_speed_10m_min:
            return .min(.surface(.init(.windspeed_10m, 0)))
        case .windspeed_10m_mean, .wind_speed_10m_mean:
            return .mean(.surface(.init(.windspeed_10m, 0)))
        case .windgusts_10m_max, .wind_gusts_10m_max:
            return .max(.surface(.init(.windgusts_10m, 0)))
        case .windgusts_10m_min, .wind_gusts_10m_min:
            return .min(.surface(.init(.windgusts_10m, 0)))
        case .windgusts_10m_mean, .wind_gusts_10m_mean:
            return .mean(.surface(.init(.windgusts_10m, 0)))
        case .winddirection_10m_dominant, .wind_direction_10m_dominant:
            return .dominantDirection(velocity: .surface(.init(.windspeed_10m, 0)), direction: .surface(.init(.winddirection_10m, 0)))
        case .precipitation_hours:
            return .precipitationHours(.surface(.init(.precipitation, 0)))
        case .sunrise:
            return .none
        case .sunset:
            return .none
        case .et0_fao_evapotranspiration:
            return .sum(.surface(.init(.et0_fao_evapotranspiration, 0)))
        case .visibility_max:
            return .max(.surface(.init(.visibility, 0)))
        case .visibility_min:
            return .min(.surface(.init(.visibility, 0)))
        case .visibility_mean:
            return .mean(.surface(.init(.visibility, 0)))
        case .pressure_msl_max:
            return .max(.surface(.init(.pressure_msl, 0)))
        case .pressure_msl_min:
            return .min(.surface(.init(.pressure_msl, 0)))
        case .pressure_msl_mean:
            return .mean(.surface(.init(.pressure_msl, 0)))
        case .surface_pressure_max:
            return .max(.surface(.init(.surface_pressure, 0)))
        case .surface_pressure_min:
            return .min(.surface(.init(.surface_pressure, 0)))
        case .surface_pressure_mean:
            return .mean(.surface(.init(.surface_pressure, 0)))
        case .cape_max:
            return .max(.surface(.init(.cape, 0)))
        case .cape_min:
            return .min(.surface(.init(.cape, 0)))
        case .cape_mean:
            return .mean(.surface(.init(.cape, 0)))
        case .cloudcover_max, .cloud_cover_max:
            return .max(.surface(.init(.cloudcover, 0)))
        case .cloudcover_min, .cloud_cover_min:
            return .min(.surface(.init(.cloudcover, 0)))
        case .cloudcover_mean, .cloud_cover_mean:
            return .mean(.surface(.init(.cloudcover, 0)))
        case .uv_index_max:
            return .max(.surface(.init(.uv_index, 0)))
        case .uv_index_clear_sky_max:
            return .max(.surface(.init(.uv_index_clear_sky, 0)))
        case .precipitation_probability_max:
            return .max(.surface(.init(.precipitation_probability, 0)))
        case .precipitation_probability_min:
            return .min(.surface(.init(.precipitation_probability, 0)))
        case .precipitation_probability_mean:
            return .mean(.surface(.init(.precipitation_probability, 0)))
        case .dewpoint_2m_max, .dew_point_2m_max:
            return .max(.surface(.init(.dewpoint_2m, 0)))
        case .dewpoint_2m_mean, .dew_point_2m_mean:
            return .mean(.surface(.init(.dewpoint_2m, 0)))
        case .dewpoint_2m_min, .dew_point_2m_min:
            return .min(.surface(.init(.dewpoint_2m, 0)))
        case .et0_fao_evapotranspiration_sum:
            return .sum(.surface(.init(.et0_fao_evapotranspiration, 0)))
        case .growing_degree_days_base_0_limit_50:
            return .sum(.surface(.init(.growing_degree_days_base_0_limit_50, 0)))
        case .leaf_wetness_probability_mean:
            return .mean(.surface(.init(.leaf_wetness_probability, 0)))
        case .relative_humidity_2m_max:
            return .max(.surface(.init(.relativehumidity_2m, 0)))
        case .relative_humidity_2m_mean:
            return .mean(.surface(.init(.relativehumidity_2m, 0)))
        case .relative_humidity_2m_min:
            return .min(.surface(.init(.relativehumidity_2m, 0)))
        case .snowfall_water_equivalent_sum:
            return .sum(.surface(.init(.snowfall_water_equivalent, 0)))
        case .soil_moisture_0_to_100cm_mean:
            return .mean(.surface(.init(.soil_moisture_0_to_100cm, 0)))
        case .soil_moisture_0_to_10cm_mean:
            return .mean(.surface(.init(.soil_moisture_0_to_10cm, 0)))
        case .soil_moisture_0_to_7cm_mean:
            return .mean(.surface(.init(.soil_moisture_0_to_7cm, 0)))
        case .soil_moisture_28_to_100cm_mean:
            return .mean(.surface(.init(.soil_moisture_28_to_100cm, 0)))
        case .soil_moisture_7_to_28cm_mean:
            return .mean(.surface(.init(.soil_moisture_7_to_28cm, 0)))
        case .soil_moisture_index_0_to_100cm_mean:
            return .mean(.surface(.init(.soil_moisture_index_0_to_100cm, 0)))
        case .soil_moisture_index_0_to_7cm_mean:
            return .mean(.surface(.init(.soil_moisture_index_0_to_7cm, 0)))
        case .soil_moisture_index_100_to_255cm_mean:
            return .mean(.surface(.init(.soil_moisture_index_100_to_255cm, 0)))
        case .soil_moisture_index_28_to_100cm_mean:
            return .mean(.surface(.init(.soil_moisture_index_28_to_100cm, 0)))
        case .soil_moisture_index_7_to_28cm_mean:
            return .mean(.surface(.init(.soil_moisture_index_7_to_28cm, 0)))
        case .soil_temperature_0_to_100cm_mean:
            return .mean(.surface(.init(.soil_temperature_0_to_100cm, 0)))
        case .soil_temperature_0_to_7cm_mean:
            return .mean(.surface(.init(.soil_temperature_0_to_7cm, 0)))
        case .soil_temperature_28_to_100cm_mean:
            return .mean(.surface(.init(.soil_temperature_28_to_100cm, 0)))
        case .soil_temperature_7_to_28cm_mean:
            return .mean(.surface(.init(.soil_temperature_7_to_28cm, 0)))
        case .updraft_max:
            return .max(.surface(.init(.updraft, 0)))
        case .vapor_pressure_deficit_max, .vapour_pressure_deficit_max:
            return .max(.surface(.init(.vapor_pressure_deficit, 0)))
        case .wet_bulb_temperature_2m_max:
            return .max(.surface(.init(.wet_bulb_temperature_2m, 0)))
        case .wet_bulb_temperature_2m_min:
            return .min(.surface(.init(.wet_bulb_temperature_2m, 0)))
        case .wet_bulb_temperature_2m_mean:
            return .mean(.surface(.init(.wet_bulb_temperature_2m, 0)))
        case .daylight_duration:
            return .none
        case .sunshine_duration:
            return .sum(.surface(.init(.sunshine_duration, 0)))
        }
    }
}<|MERGE_RESOLUTION|>--- conflicted
+++ resolved
@@ -336,12 +336,10 @@
     case knmi_harmonie_arome_europe
     case knmi_harmonie_arome_netherlands
     case dmi_harmonie_arome_europe
-<<<<<<< HEAD
-=======
     case knmi_seamless
     case dmi_seamless
     case metno_seamless
->>>>>>> 34da158d
+
     
     /// Return the required readers for this domain configuration
     /// Note: last reader has highes resolution data
@@ -514,8 +512,6 @@
             return try KnmiReader(domain: KnmiDomain.harmonie_arome_netherlands, lat: lat, lon: lon, elevation: elevation, mode: mode, options: options).flatMap({[$0]}) ?? []
         case .dmi_harmonie_arome_europe:
             return try DmiReader(domain: DmiDomain.harmonie_arome_europe, lat: lat, lon: lon, elevation: elevation, mode: mode, options: options).flatMap({[$0]}) ?? []
-<<<<<<< HEAD
-=======
         case .knmi_seamless:
             let probabilities = try ProbabilityReader.makeEcmwfReader(lat: lat, lon: lon, elevation: elevation, mode: mode)
             let knmiNetherlands: (any GenericReaderProtocol)? = try KnmiReader(domain: KnmiDomain.harmonie_arome_netherlands, lat: lat, lon: lon, elevation: elevation, mode: mode, options: options)
@@ -532,7 +528,6 @@
             let metno: (any GenericReaderProtocol)? = try MetNoReader(domain: .nordic_pp, lat: lat, lon: lon, elevation: elevation, mode: mode, options: options)
             let ecmwf = try EcmwfReader(domain: .ifs025, lat: lat, lon: lon, elevation: elevation, mode: mode, options: options)
             return [probabilities, ecmwf, metno].compactMap({$0})
->>>>>>> 34da158d
         }
     }
     
