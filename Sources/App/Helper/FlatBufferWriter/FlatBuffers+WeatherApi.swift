import Foundation
import FlatBuffers
import OpenMeteoSdk


extension VariableAndPreviousDay: FlatBuffersVariable {
    func getFlatBuffersMeta() -> FlatBufferVariableMeta {
        let previousDay = Int16(previousDay)
        switch variable {
        case .temperature:
            return .init(variable: .temperature, altitude: 2, previousDay: previousDay)
        case .windspeed:
            return .init(variable: .windSpeed, altitude: 10, previousDay: previousDay)
        case .winddirection:
            return .init(variable: .windDirection, altitude: 10, previousDay: previousDay)
        case .wet_bulb_temperature_2m:
            return .init(variable: .wetBulbTemperature, altitude: 2, previousDay: previousDay)
        case .apparent_temperature:
            return .init(variable: .apparentTemperature, altitude: 2, previousDay: previousDay)
        case .cape:
            return .init(variable: .cape, previousDay: previousDay)
        case .cloudcover, .cloud_cover:
            return .init(variable: .cloudCover, previousDay: previousDay)
        case .cloud_cover_2m:
            return .init(variable: .cloudCover, altitude: 2, previousDay: previousDay)
        case .cloudcover_high, .cloud_cover_high:
            return .init(variable: .cloudCoverHigh, previousDay: previousDay)
        case .cloudcover_low, .cloud_cover_low:
            return .init(variable: .cloudCoverLow, previousDay: previousDay)
        case .cloudcover_mid, .cloud_cover_mid:
            return .init(variable: .cloudCoverMid, previousDay: previousDay)
        case .dewpoint_2m, .dew_point_2m:
            return .init(variable: .dewPoint, altitude: 2, previousDay: previousDay)
        case .diffuse_radiation:
            return .init(variable: .diffuseRadiation, previousDay: previousDay)
        case .diffuse_radiation_instant:
            return .init(variable: .diffuseRadiationInstant, previousDay: previousDay)
        case .direct_normal_irradiance:
            return .init(variable: .directNormalIrradiance, previousDay: previousDay)
        case .direct_normal_irradiance_instant:
            return .init(variable: .directNormalIrradianceInstant, previousDay: previousDay)
        case .direct_radiation:
            return .init(variable: .directRadiation, previousDay: previousDay)
        case .direct_radiation_instant:
            return .init(variable: .directRadiationInstant, previousDay: previousDay)
        case .et0_fao_evapotranspiration:
            return .init(variable: .et0FaoEvapotranspiration, previousDay: previousDay)
        case .evapotranspiration:
            return .init(variable: .evapotranspiration, previousDay: previousDay)
        case .freezinglevel_height, .freezing_level_height:
            return .init(variable: .freezingLevelHeight, previousDay: previousDay)
        case .growing_degree_days_base_0_limit_50:
            return .init(variable: .growingDegreeDays, previousDay: previousDay)
        case .is_day:
            return .init(variable: .isDay, previousDay: previousDay)
        case .latent_heatflux, .latent_heat_flux:
            return .init(variable: .latentHeatFlux, previousDay: previousDay)
        case .lifted_index:
            return .init(variable: .liftedIndex, previousDay: previousDay)
        case .leaf_wetness_probability:
            return .init(variable: .leafWetnessProbability, previousDay: previousDay)
        case .lightning_potential:
            return .init(variable: .lightningPotential, previousDay: previousDay)
        case .precipitation:
            return .init(variable: .precipitation, previousDay: previousDay)
        case .precipitation_probability:
            return .init(variable: .precipitationProbability, previousDay: previousDay)
        case .pressure_msl:
            return .init(variable: .pressureMsl, previousDay: previousDay)
        case .rain:
            return .init(variable: .rain, previousDay: previousDay)
        case .relativehumidity_2m, .relative_humidity_2m:
            return .init(variable: .relativeHumidity, altitude: 2, previousDay: previousDay)
        case .runoff:
            return .init(variable: .runoff, previousDay: previousDay)
        case .sensible_heatflux, .sensible_heat_flux:
            return .init(variable: .sensibleHeatFlux, previousDay: previousDay)
        case .shortwave_radiation:
            return .init(variable: .shortwaveRadiation, previousDay: previousDay)
        case .shortwave_radiation_instant:
            return .init(variable: .shortwaveRadiationInstant, previousDay: previousDay)
        case .showers:
            return .init(variable: .showers, previousDay: previousDay)
        case .skin_temperature:
            return .init(variable: .surfaceTemperature, previousDay: previousDay)
        case .snow_depth:
            return .init(variable: .snowDepth, previousDay: previousDay)
        case .snow_height:
            return .init(variable: .snowHeight, previousDay: previousDay)
        case .snowfall:
            return .init(variable: .snowfall, previousDay: previousDay)
        case .snowfall_water_equivalent:
            return .init(variable: .snowfallWaterEquivalent, previousDay: previousDay)
        case .soil_moisture_0_1cm:
            fallthrough
        case .soil_moisture_0_to_1cm:
            return .init(variable: .soilMoisture, depth: 0, depthTo: 1, previousDay: previousDay)
        case .soil_moisture_0_to_100cm:
            return .init(variable: .soilMoisture, depth: 0, depthTo: 100, previousDay: previousDay)
        case .soil_moisture_0_to_10cm:
            return .init(variable: .soilMoisture, depth: 0, depthTo: 10, previousDay: previousDay)
        case .soil_moisture_0_to_7cm:
            return .init(variable: .soilMoisture, depth: 0, depthTo: 7, previousDay: previousDay)
        case .soil_moisture_100_to_200cm:
            return .init(variable: .soilMoisture, depth: 100, depthTo: 200, previousDay: previousDay)
        case .soil_moisture_100_to_255cm:
            return .init(variable: .soilMoisture, depth: 100, depthTo: 255, previousDay: previousDay)
        case .soil_moisture_10_to_40cm:
            return .init(variable: .soilMoisture, depth: 10, depthTo: 40, previousDay: previousDay)
        case .soil_moisture_1_3cm:
            fallthrough
        case .soil_moisture_1_to_3cm:
            return .init(variable: .soilMoisture, depth: 1, depthTo: 3, previousDay: previousDay)
        case .soil_moisture_27_81cm:
            fallthrough
        case .soil_moisture_27_to_81cm:
            return .init(variable: .soilMoisture, depth: 27, depthTo: 81, previousDay: previousDay)
        case .soil_moisture_28_to_100cm:
            return .init(variable: .soilMoisture, depth: 28, depthTo: 100, previousDay: previousDay)
        case .soil_moisture_3_9cm:
            fallthrough
        case .soil_moisture_3_to_9cm:
            return .init(variable: .soilMoisture, depth: 3, depthTo: 9, previousDay: previousDay)
        case .soil_moisture_40_to_100cm:
            return .init(variable: .soilMoisture, depth: 40, depthTo: 100, previousDay: previousDay)
        case .soil_moisture_7_to_28cm:
            return .init(variable: .soilMoisture, depth: 7, depthTo: 28, previousDay: previousDay)
        case .soil_moisture_9_27cm:
            return .init(variable: .soilMoisture, depth: 9, depthTo: 27, previousDay: previousDay)
        case .soil_moisture_9_to_27cm:
            return .init(variable: .soilMoisture, depth: 9, depthTo: 27, previousDay: previousDay)
        case .soil_moisture_index_0_to_100cm:
            return .init(variable: .soilMoisture, depth: 0, depthTo: 100, previousDay: previousDay)
        case .soil_moisture_index_0_to_7cm:
            return .init(variable: .soilMoisture, depth: 0, depthTo: 7, previousDay: previousDay)
        case .soil_moisture_index_100_to_255cm:
            return .init(variable: .soilMoisture, depth: 100, depthTo: 255, previousDay: previousDay)
        case .soil_moisture_index_28_to_100cm:
            return .init(variable: .soilMoisture, depth: 28, depthTo: 100, previousDay: previousDay)
        case .soil_moisture_index_7_to_28cm:
            return .init(variable: .soilMoisture, depth: 7, depthTo: 28, previousDay: previousDay)
        case .soil_temperature_0_to_100cm:
            return .init(variable: .soilTemperature, depth: 0, depthTo: 100, previousDay: previousDay)
        case .soil_temperature_0_to_10cm:
            return .init(variable: .soilTemperature, depth: 0, depthTo: 10, previousDay: previousDay)
        case .soil_temperature_0_to_7cm:
            return .init(variable: .soilTemperature, depth: 0, depthTo: 7, previousDay: previousDay)
        case .soil_temperature_0cm:
            return .init(variable: .soilTemperature, depth: 0, previousDay: previousDay)
        case .soil_temperature_100_to_200cm:
            return .init(variable: .soilTemperature, depth: 100, depthTo: 200, previousDay: previousDay)
        case .soil_temperature_100_to_255cm:
            return .init(variable: .soilTemperature, depth: 100, depthTo: 255, previousDay: previousDay)
        case .soil_temperature_10_to_40cm:
            return .init(variable: .soilTemperature, depth: 10, depthTo: 40, previousDay: previousDay)
        case .soil_temperature_18cm:
            return .init(variable: .soilTemperature, depth: 18, previousDay: previousDay)
        case .soil_temperature_28_to_100cm:
            return .init(variable: .soilTemperature, depth: 28, depthTo: 100, previousDay: previousDay)
        case .soil_temperature_40_to_100cm:
            return .init(variable: .soilTemperature, depth: 40, depthTo: 100, previousDay: previousDay)
        case .soil_temperature_54cm:
            return .init(variable: .soilTemperature, depth: 54, previousDay: previousDay)
        case .soil_temperature_6cm:
            return .init(variable: .soilTemperature, depth: 6, previousDay: previousDay)
        case .soil_temperature_7_to_28cm:
            return .init(variable: .soilTemperature, depth: 7, depthTo: 28, previousDay: previousDay)
        case .surface_air_pressure:
            return .init(variable: .surfacePressure, previousDay: previousDay)
        case .snowfall_height:
            return .init(variable: .snowfallHeight, previousDay: previousDay)
        case .surface_pressure:
            return .init(variable: .surfacePressure, previousDay: previousDay)
        case .surface_temperature:
            return .init(variable: .surfaceTemperature, previousDay: previousDay)
        case .temperature_100m:
            return .init(variable: .temperature, altitude: 100, previousDay: previousDay)
        case .temperature_120m:
            return .init(variable: .temperature, altitude: 120, previousDay: previousDay)
        case .temperature_150m:
            return .init(variable: .temperature, altitude: 150, previousDay: previousDay)
        case .temperature_180m:
            return .init(variable: .temperature, altitude: 180, previousDay: previousDay)
        case .temperature_2m:
            return .init(variable: .temperature, altitude: 2, previousDay: previousDay)
        case .temperature_20m:
            return .init(variable: .temperature, altitude: 20, previousDay: previousDay)
        case .temperature_200m:
            return .init(variable: .temperature, altitude: 200, previousDay: previousDay)
        case .temperature_50m:
            return .init(variable: .temperature, altitude: 50, previousDay: previousDay)
        case .temperature_40m:
            return .init(variable: .temperature, altitude: 40, previousDay: previousDay)
        case .temperature_80m:
            return .init(variable: .temperature, altitude: 80, previousDay: previousDay)
        case .terrestrial_radiation:
            return .init(variable: .terrestrialRadiation, previousDay: previousDay)
        case .terrestrial_radiation_instant:
            return .init(variable: .terrestrialRadiationInstant, previousDay: previousDay)
        case .total_column_integrated_water_vapour:
            return .init(variable: .totalColumnIntegratedWaterVapour, previousDay: previousDay)
        case .updraft:
            return .init(variable: .updraft, previousDay: previousDay)
        case .uv_index:
            return .init(variable: .uvIndex, previousDay: previousDay)
        case .uv_index_clear_sky:
            return .init(variable: .uvIndexClearSky, previousDay: previousDay)
        case .vapor_pressure_deficit, .vapour_pressure_deficit:
            return .init(variable: .vapourPressureDeficit, previousDay: previousDay)
        case .visibility:
            return .init(variable: .visibility, previousDay: previousDay)
        case .weathercode, .weather_code:
            return .init(variable: .weatherCode, previousDay: previousDay)
        case .winddirection_100m, .wind_direction_100m:
            return .init(variable: .windDirection, altitude: 100, previousDay: previousDay)
        case .winddirection_10m, .wind_direction_10m:
            return .init(variable: .windDirection, altitude: 10, previousDay: previousDay)
        case .winddirection_120m, .wind_direction_120m:
            return .init(variable: .windDirection, altitude: 120, previousDay: previousDay)
        case .winddirection_150m, .wind_direction_150m:
            return .init(variable: .windDirection, altitude: 150, previousDay: previousDay)
        case .winddirection_180m, .wind_direction_180m:
            return .init(variable: .windDirection, altitude: 180, previousDay: previousDay)
        case .winddirection_200m, .wind_direction_200m:
            return .init(variable: .windDirection, altitude: 200, previousDay: previousDay)
        case .winddirection_20m, .wind_direction_20m:
            return .init(variable: .windDirection, altitude: 20, previousDay: previousDay)
        case .winddirection_40m, .wind_direction_40m:
            return .init(variable: .windDirection, altitude: 40, previousDay: previousDay)
        case .winddirection_50m, .wind_direction_50m:
            return .init(variable: .windDirection, altitude: 50, previousDay: previousDay)
        case .winddirection_80m, .wind_direction_80m:
            return .init(variable: .windDirection, altitude: 80, previousDay: previousDay)
        case .wind_direction_250m:
            return .init(variable: .windDirection, altitude: 250, previousDay: previousDay)
        case .wind_direction_300m:
            return .init(variable: .windDirection, altitude: 300, previousDay: previousDay)
        case .wind_direction_350m:
            return .init(variable: .windDirection, altitude: 350, previousDay: previousDay)
        case .wind_direction_450m:
            return .init(variable: .windDirection, altitude: 450, previousDay: previousDay)
        case .windgusts_10m, .wind_gusts_10m:
            return .init(variable: .windGusts, altitude: 10, previousDay: previousDay)
        case .windspeed_100m, .wind_speed_100m:
            return .init(variable: .windSpeed, altitude: 100, previousDay: previousDay)
        case .windspeed_10m, .wind_speed_10m:
            return .init(variable: .windSpeed, altitude: 10, previousDay: previousDay)
        case .windspeed_120m, .wind_speed_120m:
            return .init(variable: .windSpeed, altitude: 120, previousDay: previousDay)
        case .windspeed_150m, .wind_speed_150m:
            return .init(variable: .windSpeed, altitude: 150, previousDay: previousDay)
        case .windspeed_180m, .wind_speed_180m:
            return .init(variable: .windSpeed, altitude: 180, previousDay: previousDay)
        case .windspeed_200m, .wind_speed_200m:
            return .init(variable: .windSpeed, altitude: 200, previousDay: previousDay)
        case .windspeed_20m, .wind_speed_20m:
            return .init(variable: .windSpeed, altitude: 20, previousDay: previousDay)
        case .windspeed_40m, .wind_speed_40m:
            return .init(variable: .windSpeed, altitude: 40, previousDay: previousDay)
        case .windspeed_50m, .wind_speed_50m:
            return .init(variable: .windSpeed, altitude: 50, previousDay: previousDay)
        case .windspeed_80m, .wind_speed_80m:
            return .init(variable: .windSpeed, altitude: 80, previousDay: previousDay)
        case .wind_speed_250m:
            return .init(variable: .windSpeed, altitude: 250, previousDay: previousDay)
        case .wind_speed_300m:
            return .init(variable: .windSpeed, altitude: 300, previousDay: previousDay)
        case .wind_speed_350m:
            return .init(variable: .windSpeed, altitude: 350, previousDay: previousDay)
        case .wind_speed_450m:
            return .init(variable: .windSpeed, altitude: 450, previousDay: previousDay)
        case .sunshine_duration:
            return .init(variable: .sunshineDuration, previousDay: previousDay)
        case .convective_inhibition:
            return .init(variable: .convectiveInhibition, previousDay: previousDay)
        case .soil_temperature_10_to_35cm:
            return .init(variable: .soilTemperature, depth: 10, depthTo: 35, previousDay: previousDay)
        case .soil_temperature_35_to_100cm:
            return .init(variable: .soilTemperature, depth: 35, depthTo: 100, previousDay: previousDay)
        case .soil_temperature_100_to_300cm:
            return .init(variable: .soilTemperature, depth: 100, depthTo: 300, previousDay: previousDay)
        case .soil_moisture_10_to_35cm:
            return .init(variable: .soilMoisture, depth: 10, depthTo: 35, previousDay: previousDay)
        case .soil_moisture_35_to_100cm:
            return .init(variable: .soilMoisture, depth: 35, depthTo: 100, previousDay: previousDay)
        case .soil_moisture_100_to_300cm:
            return .init(variable: .soilMoisture, depth: 100, depthTo: 300, previousDay: previousDay)
        case .shortwave_radiation_clear_sky:
            return .init(variable: .shortwaveRadiationClearSky, previousDay: previousDay)
        case .wind_direction_140m:
            return .init(variable: .windDirection, altitude: 140, previousDay: previousDay)
        case .wind_direction_160m:
            return .init(variable: .windDirection, altitude: 160, previousDay: previousDay)
        case .wind_direction_30m:
            return .init(variable: .windDirection, altitude: 30, previousDay: previousDay)
        case .wind_direction_70m:
            return .init(variable: .windDirection, altitude: 70, previousDay: previousDay)
        case .wind_speed_140m:
            return .init(variable: .windSpeed, altitude: 140, previousDay: previousDay)
        case .wind_speed_160m:
            return .init(variable: .windSpeed, altitude: 160, previousDay: previousDay)
        case .wind_speed_30m:
            return .init(variable: .windSpeed, altitude: 30, previousDay: previousDay)
        case .wind_speed_70m:
            return .init(variable: .windSpeed, altitude: 70, previousDay: previousDay)
        case .global_tilted_irradiance:
            return .init(variable: .globalTiltedIrradiance, previousDay: previousDay)
        case .global_tilted_irradiance_instant:
            return .init(variable: .globalTiltedIrradianceInstant, previousDay: previousDay)
        case .cloud_base:
            return .init(variable: .cloudBase, previousDay: previousDay)
        case .cloud_top:
            return .init(variable: .cloudTop, previousDay: previousDay)
        }
    }
}

extension ForecastPressureVariableType: FlatBuffersVariable {
    func getFlatBuffersMeta() -> FlatBufferVariableMeta {
        switch self {
        case .temperature:
            return .init(variable: .temperature)
        case .geopotential_height:
            return .init(variable: .geopotentialHeight)
        case .relativehumidity, .relative_humidity:
            return .init(variable: .relativeHumidity)
        case .windspeed, .wind_speed:
            return .init(variable: .windSpeed)
        case .winddirection, .wind_direction:
            return .init(variable: .windDirection)
        case .dewpoint, .dew_point:
            return .init(variable: .dewPoint)
        case .cloudcover, .cloud_cover:
            return .init(variable: .cloudCover)
        case .vertical_velocity:
            return .init(variable: .verticalVelocity)
        }
    }
}

extension ForecastVariableDaily: FlatBuffersVariable {
    func getFlatBuffersMeta() -> FlatBufferVariableMeta {
        switch self {
        case .apparent_temperature_max:
            return .init(variable: .apparentTemperature, aggregation: .maximum, altitude: 2)
        case .apparent_temperature_mean:
            return .init(variable: .apparentTemperature, aggregation: .mean, altitude: 2)
        case .apparent_temperature_min:
            return .init(variable: .apparentTemperature, aggregation: .minimum, altitude: 2)
        case .cape_max:
            return .init(variable: .cape, aggregation: .maximum)
        case .cape_mean:
            return .init(variable: .cape, aggregation: .mean)
        case .cape_min:
            return .init(variable: .cape, aggregation: .minimum)
        case .cloudcover_max, .cloud_cover_max:
            return .init(variable: .cloudCover, aggregation: .maximum)
        case .cloudcover_mean, .cloud_cover_mean:
            return .init(variable: .cloudCover, aggregation: .mean)
        case .cloudcover_min, .cloud_cover_min:
            return .init(variable: .cloudCover, aggregation: .minimum)
        case .dewpoint_2m_max, .dew_point_2m_max:
            return .init(variable: .dewPoint, aggregation: .maximum, altitude: 2)
        case .dewpoint_2m_mean, .dew_point_2m_mean:
            return .init(variable: .dewPoint, aggregation: .mean, altitude: 2)
        case .dewpoint_2m_min, .dew_point_2m_min:
            return .init(variable: .dewPoint, aggregation: .minimum, altitude: 2)
        case .et0_fao_evapotranspiration:
            return .init(variable: .et0FaoEvapotranspiration)
        case .et0_fao_evapotranspiration_sum:
            return .init(variable: .et0FaoEvapotranspiration, aggregation: .sum)
        case .growing_degree_days_base_0_limit_50:
            return .init(variable: .growingDegreeDays)
        case .leaf_wetness_probability_mean:
            return .init(variable: .leafWetnessProbability, aggregation: .mean)
        case .precipitation_hours:
            return .init(variable: .precipitationHours)
        case .precipitation_probability_max:
            return .init(variable: .precipitationProbability, aggregation: .maximum)
        case .precipitation_probability_mean:
            return .init(variable: .precipitationProbability, aggregation: .mean)
        case .precipitation_probability_min:
            return .init(variable: .precipitationProbability, aggregation: .minimum)
        case .precipitation_sum:
            return .init(variable: .precipitation, aggregation: .sum)
        case .pressure_msl_max:
            return .init(variable: .pressureMsl, aggregation: .maximum)
        case .pressure_msl_mean:
            return .init(variable: .pressureMsl, aggregation: .mean)
        case .pressure_msl_min:
            return .init(variable: .pressureMsl, aggregation: .minimum)
        case .rain_sum:
            return .init(variable: .rain, aggregation: .sum)
        case .relative_humidity_2m_max:
            return .init(variable: .relativeHumidity, aggregation: .maximum, altitude: 2)
        case .relative_humidity_2m_mean:
            return .init(variable: .relativeHumidity, aggregation: .mean, altitude: 2)
        case .relative_humidity_2m_min:
            return .init(variable: .relativeHumidity, aggregation: .minimum, altitude: 2)
        case .shortwave_radiation_sum:
            return .init(variable: .shortwaveRadiation, aggregation: .sum)
        case .showers_sum:
            return .init(variable: .showers, aggregation: .sum)
        case .snowfall_sum:
            return .init(variable: .snowfall, aggregation: .sum)
        case .snowfall_water_equivalent_sum:
            return .init(variable: .snowfallWaterEquivalent, aggregation: .sum)
        case .soil_moisture_0_to_100cm_mean:
            return .init(variable: .soilMoisture, aggregation: .mean, depth: 0, depthTo: 100)
        case .soil_moisture_0_to_10cm_mean:
            return .init(variable: .soilMoisture, aggregation: .mean, depth: 0, depthTo: 10)
        case .soil_moisture_0_to_7cm_mean:
            return .init(variable: .soilMoisture, aggregation: .mean, depth: 0, depthTo: 7)
        case .soil_moisture_28_to_100cm_mean:
            return .init(variable: .soilMoisture, aggregation: .mean, depth: 28, depthTo: 100)
        case .soil_moisture_7_to_28cm_mean:
            return .init(variable: .soilMoisture, aggregation: .mean, depth: 7, depthTo: 28)
        case .soil_moisture_index_0_to_100cm_mean:
            return .init(variable: .soilMoistureIndex, aggregation: .mean, depth: 0, depthTo: 100)
        case .soil_moisture_index_0_to_7cm_mean:
            return .init(variable: .soilMoistureIndex, aggregation: .mean, depth: 0, depthTo: 7)
        case .soil_moisture_index_100_to_255cm_mean:
            return .init(variable: .soilMoistureIndex, aggregation: .mean, depth: 100, depthTo: 255)
        case .soil_moisture_index_28_to_100cm_mean:
            return .init(variable: .soilMoistureIndex, aggregation: .mean, depth: 28, depthTo: 100)
        case .soil_moisture_index_7_to_28cm_mean:
            return .init(variable: .soilMoistureIndex, aggregation: .mean, depth: 7, depthTo: 28)
        case .soil_temperature_0_to_100cm_mean:
            return .init(variable: .soilTemperature, aggregation: .mean, depth: 0, depthTo: 100)
        case .soil_temperature_0_to_7cm_mean:
            return .init(variable: .soilTemperature, aggregation: .mean, depth: 0, depthTo: 7)
        case .soil_temperature_28_to_100cm_mean:
            return .init(variable: .soilTemperature, aggregation: .mean, depth: 28, depthTo: 100)
        case .soil_temperature_7_to_28cm_mean:
            return .init(variable: .soilTemperature, aggregation: .mean, depth: 7, depthTo: 28)
        case .sunrise:
            return .init(variable: .sunrise)
        case .sunset:
            return .init(variable: .sunset)
        case .surface_pressure_max:
            return .init(variable: .surfacePressure, aggregation: .maximum)
        case .surface_pressure_mean:
            return .init(variable: .surfacePressure, aggregation: .mean)
        case .surface_pressure_min:
            return .init(variable: .surfacePressure, aggregation: .minimum)
        case .temperature_2m_max:
            return .init(variable: .temperature, aggregation: .maximum, altitude: 2)
        case .temperature_2m_mean:
            return .init(variable: .temperature, aggregation: .mean, altitude: 2)
        case .temperature_2m_min:
            return .init(variable: .temperature, aggregation: .minimum, altitude: 2)
        case .updraft_max:
            return .init(variable: .updraft, aggregation: .maximum)
        case .uv_index_clear_sky_max:
            return .init(variable: .uvIndexClearSky, aggregation: .maximum)
        case .uv_index_max:
            return .init(variable: .uvIndex, aggregation: .maximum)
        case .vapor_pressure_deficit_max, .vapour_pressure_deficit_max:
            return .init(variable: .vapourPressureDeficit, aggregation: .maximum)
        case .visibility_max:
            return .init(variable: .visibility, aggregation: .maximum)
        case .visibility_mean:
            return .init(variable: .visibility, aggregation: .mean)
        case .visibility_min:
            return .init(variable: .visibility, aggregation: .minimum)
        case .weathercode, .weather_code:
            return .init(variable: .weatherCode)
        case .winddirection_10m_dominant, .wind_direction_10m_dominant:
            return .init(variable: .windDirection, aggregation: .dominant, altitude: 10)
        case .windgusts_10m_max, .wind_gusts_10m_max:
            return .init(variable: .windGusts, aggregation: .maximum, altitude: 10)
        case .windgusts_10m_mean, .wind_gusts_10m_mean:
            return .init(variable: .windGusts, aggregation: .mean, altitude: 10)
        case .windgusts_10m_min, .wind_gusts_10m_min:
            return .init(variable: .windGusts, aggregation: .minimum, altitude: 10)
        case .windspeed_10m_max, .wind_speed_10m_max:
            return .init(variable: .windSpeed, aggregation: .maximum, altitude: 10)
        case .windspeed_10m_mean, .wind_speed_10m_mean:
            return .init(variable: .windSpeed, aggregation: .mean, altitude: 10)
        case .windspeed_10m_min, .wind_speed_10m_min:
            return .init(variable: .windSpeed, aggregation: .minimum, altitude: 10)
        case .wet_bulb_temperature_2m_max:
            return .init(variable: .wetBulbTemperature, aggregation: .maximum, altitude: 2)
        case .wet_bulb_temperature_2m_mean:
            return .init(variable: .wetBulbTemperature, aggregation: .mean, altitude: 2)
        case .wet_bulb_temperature_2m_min:
            return .init(variable: .wetBulbTemperature, aggregation: .minimum, altitude: 2)
        case .daylight_duration:
            return .init(variable: .daylightDuration)
        case .sunshine_duration:
            return .init(variable: .sunshineDuration)
        }
    }
}



extension MultiDomains: ModelFlatbufferSerialisable {
    typealias HourlyVariable = VariableAndPreviousDay
    
    typealias HourlyPressureType = ForecastPressureVariableType
    
    typealias DailyVariable = ForecastVariableDaily
    
    var flatBufferModel: openmeteo_sdk_Model {
        switch self {
        case .best_match:
            return .bestMatch
        case .gfs_seamless:
            return .gfsSeamless
        case .gfs_mix:
            fallthrough
        case .gfs_global:
            return .gfsGlobal
        case .gfs_hrrr:
            return .gfsHrrr
        case .meteofrance_seamless:
            return .meteofranceSeamless
        case .meteofrance_mix:
            return .meteofranceSeamless
        case .meteofrance_arpege_world:
            return .meteofranceArpegeWorld
        case .meteofrance_arpege_europe:
            return .meteofranceArpegeEurope
        case .meteofrance_arome_france:
            return .meteofranceAromeFrance
        case .meteofrance_arome_france_hd:
            return .meteofranceAromeFranceHd
        case .jma_seamless:
           fallthrough
        case .jma_mix:
            return .jmaSeamless
        case .jma_msm:
            return .jmaMsm
        case .jms_gsm:
            fallthrough
        case .jma_gsm:
            return .jmaGsm
        case .gem_seamless:
            return .gemSeamless
        case .gem_global:
            return .gemGlobal
        case .gem_regional:
            return .gemGlobal
        case .gem_hrdps_continental:
            return .gemHrdpsContinental
        case .icon_mix:
            fallthrough
        case .icon_seamless:
            return .iconSeamless
        case .icon_global:
            return .iconGlobal
        case .icon_eu:
            return .iconEu
        case .icon_d2:
            return .iconD2
        case .ecmwf_ifs04:
            return .ecmwfIfs04
        case .metno_nordic:
            return .metnoNordic
        case .era5_seamless:
            return .era5Seamless
        case .era5:
            return .era5
        case .cerra:
            return .cerra
        case .era5_land:
            return .era5Land
        case .ecmwf_ifs:
            return .ecmwfIfs
        case .meteofrance_arpege_seamless:
            return .meteofranceArpegeSeamless
        case .meteofrance_arome_seamless:
            return .meteofranceAromeSeamless
        case .arpege_seamless:
            return .meteofranceArpegeSeamless
        case .arpege_world:
            return .meteofranceArpegeEurope
        case .arpege_europe:
            return .meteofranceArpegeEurope
        case .arome_seamless:
            return .meteofranceAromeSeamless
        case .arome_france:
            return .meteofranceAromeFrance
        case .arome_france_hd:
            return .meteofranceAromeFranceHd
        case .archive_best_match:
            return .bestMatch
        case .cma_grapes_global:
            return .cmaGrapesGlobal
        case .bom_access_global:
            return .bomAccessGlobal
        case .arpae_cosmo_seamless:
            return .arpaeCosmoSeamless
        case .arpae_cosmo_2i:
            return .arpaeCosmo2i
        case .arpae_cosmo_2i_ruc:
            return .arpaeCosmo2iRuc
        case .arpae_cosmo_5m:
            return .arpaeCosmo5m
        case .ecmwf_ifs025:
            return .ecmwfIfs025
        case .ecmwf_aifs025:
            return .ecmwfAifs025
        case .gfs_graphcast025:
            return .gfsGraphcast025
        case .gfs025:
            return .gfs025
        case .gfs013:
            return .gfs013
        case .knmi_harmonie_arome_europe:
<<<<<<< HEAD
            // TODO register domain
            return .bestMatch
        case .knmi_harmonie_arome_netherlands:
            // TODO register domain
            return .bestMatch
        case .dmi_harmonie_arome_europe:
            // TODO register domain
            return .bestMatch
=======
            return .knmiHarmonieAromeEurope
        case .knmi_harmonie_arome_netherlands:
            return .knmiHarmonieAromeNetherlands
        case .dmi_harmonie_arome_europe:
            return .dmiHarmonieAromeEurope
        case .knmi_seamless:
            return .knmiSeamless
        case .dmi_seamless:
            return .dmiSeamless
        case .metno_seamless:
            return .metnoSeamless
>>>>>>> 34da158d
        }
    }
}<|MERGE_RESOLUTION|>--- conflicted
+++ resolved
@@ -609,16 +609,6 @@
         case .gfs013:
             return .gfs013
         case .knmi_harmonie_arome_europe:
-<<<<<<< HEAD
-            // TODO register domain
-            return .bestMatch
-        case .knmi_harmonie_arome_netherlands:
-            // TODO register domain
-            return .bestMatch
-        case .dmi_harmonie_arome_europe:
-            // TODO register domain
-            return .bestMatch
-=======
             return .knmiHarmonieAromeEurope
         case .knmi_harmonie_arome_netherlands:
             return .knmiHarmonieAromeNetherlands
@@ -630,7 +620,6 @@
             return .dmiSeamless
         case .metno_seamless:
             return .metnoSeamless
->>>>>>> 34da158d
         }
     }
 }