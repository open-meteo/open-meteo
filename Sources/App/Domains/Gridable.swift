--- conflicted
+++ resolved
@@ -14,7 +14,8 @@
     associatedtype SliceType: Sequence<Int>
     func findBox(boundingBox bb: BoundingBoxWGS84) -> SliceType?
     func getCoordinates(gridpoint: Int) -> (latitude: Float, longitude: Float)
-<<<<<<< HEAD
+    func findPointTerrainOptimised(lat: Float, lon: Float, elevation: Float, elevationFile: any OmFileReaderArrayProtocol<Float>) async throws -> (gridpoint: Int, gridElevation: ElevationOrSea)?
+    func findPointInSea(lat: Float, lon: Float, elevationFile: any OmFileReaderArrayProtocol<Float>) async throws -> (gridpoint: Int, gridElevation: ElevationOrSea)?
 
     /// Grid mapping name according to CF conventions
     /// https://cfconventions.org/cf-conventions/cf-conventions.html#appendix-grid-mappings
@@ -63,11 +64,6 @@
 public struct GridBounds: Equatable, Codable, Sendable {
     let lat_bounds: ClosedRange<Float>
     let lon_bounds: ClosedRange<Float>
-=======
-    
-    func findPointTerrainOptimised(lat: Float, lon: Float, elevation: Float, elevationFile: any OmFileReaderArrayProtocol<Float>) async throws -> (gridpoint: Int, gridElevation: ElevationOrSea)?
-    func findPointInSea(lat: Float, lon: Float, elevationFile: any OmFileReaderArrayProtocol<Float>) async throws -> (gridpoint: Int, gridElevation: ElevationOrSea)?
->>>>>>> 2b19998b
 }
 
 public struct GridPoint2DFraction {
