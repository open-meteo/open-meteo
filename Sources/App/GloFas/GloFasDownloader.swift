--- conflicted
+++ resolved
@@ -225,92 +225,7 @@
                             await counter.dec()
                         }
                     }
-<<<<<<< HEAD
-<<<<<<< HEAD
-<<<<<<< HEAD
-<<<<<<< HEAD
-<<<<<<< HEAD
-<<<<<<< HEAD
-<<<<<<< HEAD
-<<<<<<< HEAD
-<<<<<<< HEAD
-<<<<<<< HEAD
-<<<<<<< HEAD
-                    curl.totalBytesTransfered.withLockedValue({$0 += tracker.transfered })
-=======
                     curl.totalBytesTransfered.withLockedValue({ $0 += tracker.transfered })
->>>>>>> 2fd9f557 (support concurrent downloads in sync command)
-=======
-                    curl.totalBytesTransfered.withLockedValue({$0 += tracker.transfered })
->>>>>>> be4d2507 (wip downloader)
-=======
-                    curl.totalBytesTransfered.withLockedValue({ $0 += tracker.transfered })
->>>>>>> 2fd9f557 (support concurrent downloads in sync command)
-=======
-                    curl.totalBytesTransfered.withLockedValue({ $0 += tracker.transfered })
->>>>>>> 2fd9f557 (support concurrent downloads in sync command)
-=======
-=======
->>>>>>> b0e5d0e8 (support concurrent downloads in sync command)
-=======
->>>>>>> 702b3a7c (wip downloader)
-=======
->>>>>>> 917621f9 (support concurrent downloads in sync command)
-=======
->>>>>>> 145ffb4f (wip downloader)
-=======
->>>>>>> 90d7bf78 (support concurrent downloads in sync command)
-                    curl.totalBytesTransfered.withLockedValue({ $0 += tracker.transfered })
-=======
-                    curl.totalBytesTransfered.withLockedValue({$0 += tracker.transfered })
->>>>>>> 06b9088a (wip downloader)
-<<<<<<< HEAD
->>>>>>> 2fa10353 (wip downloader)
-=======
-=======
-                    curl.totalBytesTransfered.withLockedValue({ $0 += tracker.transfered })
->>>>>>> 92cec0c6 (support concurrent downloads in sync command)
-<<<<<<< HEAD
->>>>>>> b0e5d0e8 (support concurrent downloads in sync command)
-=======
-=======
-                    curl.totalBytesTransfered.withLockedValue({$0 += tracker.transfered })
->>>>>>> b20096f5 (wip downloader)
-<<<<<<< HEAD
->>>>>>> 702b3a7c (wip downloader)
-=======
-=======
-=======
->>>>>>> 77387133 (wip downloader)
-=======
->>>>>>> 16c26dcc (support concurrent downloads in sync command)
-                    curl.totalBytesTransfered.withLockedValue({$0 += tracker.transfered })
-=======
-                    curl.totalBytesTransfered.withLockedValue({ $0 += tracker.transfered })
->>>>>>> 2fd9f557 (support concurrent downloads in sync command)
-<<<<<<< HEAD
->>>>>>> e2d41225 (support concurrent downloads in sync command)
-<<<<<<< HEAD
->>>>>>> 917621f9 (support concurrent downloads in sync command)
-=======
-=======
-=======
-                    curl.totalBytesTransfered.withLockedValue({$0 += tracker.transfered })
->>>>>>> be4d2507 (wip downloader)
-<<<<<<< HEAD
->>>>>>> 77387133 (wip downloader)
-<<<<<<< HEAD
->>>>>>> 145ffb4f (wip downloader)
-=======
-=======
-=======
-                    curl.totalBytesTransfered.withLockedValue({ $0 += tracker.transfered })
->>>>>>> 2fd9f557 (support concurrent downloads in sync command)
->>>>>>> 16c26dcc (support concurrent downloads in sync command)
->>>>>>> 90d7bf78 (support concurrent downloads in sync command)
-=======
-                    curl.totalBytesTransfered.withLockedValue({ $0 += tracker.transfered })
->>>>>>> 413d6050
                 }
                 break
             } catch {
