--- conflicted
+++ resolved
@@ -4,20 +4,7 @@
 import AsyncHTTPClient
 import CHelper
 import NIOConcurrencyHelpers
-<<<<<<< HEAD
-<<<<<<< HEAD
-=======
-<<<<<<< HEAD
-=======
-
-<<<<<<< HEAD
->>>>>>> 06b9088a (wip downloader)
->>>>>>> 89925f5d (support concurrent downloads in sync command)
-=======
->>>>>>> 413d6050
-
-=======
->>>>>>> cc3c27e9 (support concurrent downloads in sync command)
+
 enum CurlError: Error {
     //case noGribMessagesMatch
     case didNotFindAllVariablesInGribIndex
@@ -48,92 +35,7 @@
     let retryError4xx: Bool
     
     /// Number of bytes of how much data was transfered
-<<<<<<< HEAD
-<<<<<<< HEAD
-<<<<<<< HEAD
-<<<<<<< HEAD
-<<<<<<< HEAD
-<<<<<<< HEAD
-<<<<<<< HEAD
-<<<<<<< HEAD
-<<<<<<< HEAD
-<<<<<<< HEAD
-<<<<<<< HEAD
-    var totalBytesTransfered = NIOLockedValueBox<Int>(0)
-=======
     var totalBytesTransfered = NIOLockedValueBox(Int(0))
->>>>>>> 2fd9f557 (support concurrent downloads in sync command)
-=======
-    var totalBytesTransfered = NIOLockedValueBox<Int>(0)
->>>>>>> be4d2507 (wip downloader)
-=======
-    var totalBytesTransfered = NIOLockedValueBox(Int(0))
->>>>>>> 2fd9f557 (support concurrent downloads in sync command)
-=======
-    var totalBytesTransfered = NIOLockedValueBox(Int(0))
->>>>>>> 2fd9f557 (support concurrent downloads in sync command)
-=======
-=======
->>>>>>> b0e5d0e8 (support concurrent downloads in sync command)
-=======
->>>>>>> 702b3a7c (wip downloader)
-=======
->>>>>>> 917621f9 (support concurrent downloads in sync command)
-=======
->>>>>>> 145ffb4f (wip downloader)
-=======
->>>>>>> 90d7bf78 (support concurrent downloads in sync command)
-    var totalBytesTransfered = NIOLockedValueBox(Int(0))
-=======
-    var totalBytesTransfered = NIOLockedValueBox<Int>(0)
->>>>>>> 06b9088a (wip downloader)
-<<<<<<< HEAD
->>>>>>> 2fa10353 (wip downloader)
-=======
-=======
-    var totalBytesTransfered = NIOLockedValueBox(Int(0))
->>>>>>> 92cec0c6 (support concurrent downloads in sync command)
-<<<<<<< HEAD
->>>>>>> b0e5d0e8 (support concurrent downloads in sync command)
-=======
-=======
-    var totalBytesTransfered = NIOLockedValueBox<Int>(0)
->>>>>>> b20096f5 (wip downloader)
-<<<<<<< HEAD
->>>>>>> 702b3a7c (wip downloader)
-=======
-=======
-=======
->>>>>>> 77387133 (wip downloader)
-=======
->>>>>>> 16c26dcc (support concurrent downloads in sync command)
-    var totalBytesTransfered = NIOLockedValueBox<Int>(0)
-=======
-    var totalBytesTransfered = NIOLockedValueBox(Int(0))
->>>>>>> 2fd9f557 (support concurrent downloads in sync command)
-<<<<<<< HEAD
->>>>>>> e2d41225 (support concurrent downloads in sync command)
-<<<<<<< HEAD
->>>>>>> 917621f9 (support concurrent downloads in sync command)
-=======
-=======
-=======
-    var totalBytesTransfered = NIOLockedValueBox<Int>(0)
->>>>>>> be4d2507 (wip downloader)
-<<<<<<< HEAD
->>>>>>> 77387133 (wip downloader)
-<<<<<<< HEAD
->>>>>>> 145ffb4f (wip downloader)
-=======
-=======
-=======
-    var totalBytesTransfered = NIOLockedValueBox(Int(0))
->>>>>>> 2fd9f557 (support concurrent downloads in sync command)
->>>>>>> 16c26dcc (support concurrent downloads in sync command)
->>>>>>> 90d7bf78 (support concurrent downloads in sync command)
-=======
-    var totalBytesTransfered = NIOLockedValueBox(Int(0))
->>>>>>> 413d6050
     
     /// If set, sleep for a specified amount of time on top of the `last-modified` response header. This way, we keep a constant delay to realtime updates -> reduce download errors
     let waitAfterLastModified: TimeInterval?
@@ -174,45 +76,10 @@
     }
     
     /// Retry download start as many times until deadline is reached. As soon as the HTTP header is sucessfully returned, this function returns the HTTPClientResponse which can then be used to stream data
-<<<<<<< HEAD
-<<<<<<< HEAD
-<<<<<<< HEAD
-<<<<<<< HEAD
     func initiateDownload(url _url: String, range: String?, minSize: Int?, method: HTTPMethod = .GET, cacheDirectory: String? = Curl.cacheDirectory, deadline: Date?, nConcurrent: Int, quiet: Bool = false) async throws -> HTTPClientResponse {
-=======
-    func initiateDownload(url _url: String, range: String?, minSize: Int?, method: HTTPMethod = .GET, cacheDirectory: String? = Curl.cacheDirectory, deadline: Date?, nConcurrent: Int) async throws -> HTTPClientResponse {
->>>>>>> 92cec0c6 (support concurrent downloads in sync command)
         
         let deadline = deadline ?? self.deadline
-=======
-    func initiateDownload(url _url: String, range: String?, minSize: Int?, method: HTTPMethod = .GET, cacheDirectory: String? = Curl.cacheDirectory, deadline: Date?, nConcurrent: Int) async throws -> HTTPClientResponse {
-        
-        let deadline = deadline ?? self.deadline
-        
-        if nConcurrent > 1 && range == nil {
-            return try await initiateDownloadConcurrent(url: _url, range: nil, minSize: nil, deadline: deadline, nConcurrent: nConcurrent)
-        }
-<<<<<<< HEAD
->>>>>>> 2fd9f557 (support concurrent downloads in sync command)
-=======
->>>>>>> cc3c27e9 (support concurrent downloads in sync command)
->>>>>>> 89925f5d (support concurrent downloads in sync command)
-        
-        if nConcurrent > 1 && range == nil {
-            return try await initiateDownloadConcurrent(url: _url, range: nil, minSize: nil, deadline: deadline, nConcurrent: nConcurrent)
-        }
-=======
-    func initiateDownload(url _url: String, range: String?, minSize: Int?, method: HTTPMethod = .GET, cacheDirectory: String? = Curl.cacheDirectory, deadline: Date?, nConcurrent: Int, quiet: Bool = false) async throws -> HTTPClientResponse {
-        
-        let deadline = deadline ?? self.deadline
->>>>>>> 413d6050
-        
-=======
-    func initiateDownload(url _url: String, range: String?, minSize: Int?, method: HTTPMethod = .GET, cacheDirectory: String? = Curl.cacheDirectory, deadline: Date?, nConcurrent: Int, quiet: Bool = false) async throws -> HTTPClientResponse {
-        
-        let deadline = deadline ?? self.deadline
-        
->>>>>>> 3c7cb90f (proper concurrent download implementation)
+        
         // Check in cache
         if let cacheDirectory, method == .GET {
             return try await initiateDownloadCached(url: _url, range: range, minSize: minSize, cacheDirectory: cacheDirectory, nConcurrent: nConcurrent)
@@ -277,46 +144,10 @@
         }
     }
     
-<<<<<<< HEAD
-<<<<<<< HEAD
-<<<<<<< HEAD
-<<<<<<< HEAD
     /// Spit download into chunks and perform HTTP range downloads concurrently. Default chunk size 16 MB. Response is streamed to allow combination with GRIB stream decoding
     private func initiateDownloadConcurrent(url: String, range: String?, minSize: Int?, deadline: Date?, nConcurrent: Int) async throws -> HTTPClientResponse {
         
         let deadline = deadline ?? self.deadline
-=======
-    /// Spit download into parts and perform HTTP range downloads concurrently
-    private func initiateDownloadConcurrent(url: String, range: String?, minSize: Int?, deadline: Date?, nConcurrent: Int) async throws -> HTTPClientResponse {
-        
-<<<<<<< HEAD
->>>>>>> 2fd9f557 (support concurrent downloads in sync command)
-=======
->>>>>>> cc3c27e9 (support concurrent downloads in sync command)
-<<<<<<< HEAD
->>>>>>> 89925f5d (support concurrent downloads in sync command)
-=======
-=======
-    /// Spit download into parts and perform HTTP range downloads concurrently
-    private func initiateDownloadConcurrent(url: String, range: String?, minSize: Int?, deadline: Date?, nConcurrent: Int) async throws -> HTTPClientResponse {
-        
->>>>>>> 92cec0c6 (support concurrent downloads in sync command)
-<<<<<<< HEAD
->>>>>>> b0e5d0e8 (support concurrent downloads in sync command)
-=======
-=======
-    /// Spit download into chunks and perform HTTP range downloads concurrently. Default chunk size 16 MB. Response is streamed to allow combination with GRIB stream decoding
-    private func initiateDownloadConcurrent(url: String, range: String?, minSize: Int?, deadline: Date?, nConcurrent: Int) async throws -> HTTPClientResponse {
-        
-        let deadline = deadline ?? self.deadline
->>>>>>> 3c7cb90f (proper concurrent download implementation)
->>>>>>> fd549088 (proper concurrent download implementation)
-=======
-    /// Spit download into chunks and perform HTTP range downloads concurrently. Default chunk size 16 MB. Response is streamed to allow combination with GRIB stream decoding
-    private func initiateDownloadConcurrent(url: String, range: String?, minSize: Int?, deadline: Date?, nConcurrent: Int) async throws -> HTTPClientResponse {
-        
-        let deadline = deadline ?? self.deadline
->>>>>>> 413d6050
         let options = try await initiateDownload(url: url, range: nil, minSize: nil, method: .HEAD, deadline: deadline, nConcurrent: 1)
         guard let length = try options.contentLength(), length >= nConcurrent else {
             throw CurlError.couldNotGetContentLengthForConcurrentDownload
@@ -435,92 +266,7 @@
                         buffer.writeImmutableBuffer(fragement)
                     }
                 }
-<<<<<<< HEAD
-<<<<<<< HEAD
-<<<<<<< HEAD
-<<<<<<< HEAD
-<<<<<<< HEAD
-<<<<<<< HEAD
-<<<<<<< HEAD
-<<<<<<< HEAD
-<<<<<<< HEAD
-<<<<<<< HEAD
-<<<<<<< HEAD
-                self.totalBytesTransfered.withLockedValue({$0 += tracker.transfered})
-=======
                 self.totalBytesTransfered.withLockedValue({$0 += tracker.transfered })
->>>>>>> 2fd9f557 (support concurrent downloads in sync command)
-=======
-                self.totalBytesTransfered.withLockedValue({$0 += tracker.transfered})
->>>>>>> be4d2507 (wip downloader)
-=======
-                self.totalBytesTransfered.withLockedValue({$0 += tracker.transfered })
->>>>>>> 2fd9f557 (support concurrent downloads in sync command)
-=======
-                self.totalBytesTransfered.withLockedValue({$0 += tracker.transfered })
->>>>>>> 2fd9f557 (support concurrent downloads in sync command)
-=======
-=======
->>>>>>> b0e5d0e8 (support concurrent downloads in sync command)
-=======
->>>>>>> 702b3a7c (wip downloader)
-=======
->>>>>>> 917621f9 (support concurrent downloads in sync command)
-=======
->>>>>>> 145ffb4f (wip downloader)
-=======
->>>>>>> 90d7bf78 (support concurrent downloads in sync command)
-                self.totalBytesTransfered.withLockedValue({$0 += tracker.transfered })
-=======
-                self.totalBytesTransfered.withLockedValue({$0 += tracker.transfered})
->>>>>>> 06b9088a (wip downloader)
-<<<<<<< HEAD
->>>>>>> 2fa10353 (wip downloader)
-=======
-=======
-                self.totalBytesTransfered.withLockedValue({$0 += tracker.transfered })
->>>>>>> 92cec0c6 (support concurrent downloads in sync command)
-<<<<<<< HEAD
->>>>>>> b0e5d0e8 (support concurrent downloads in sync command)
-=======
-=======
-                self.totalBytesTransfered.withLockedValue({$0 += tracker.transfered})
->>>>>>> b20096f5 (wip downloader)
-<<<<<<< HEAD
->>>>>>> 702b3a7c (wip downloader)
-=======
-=======
-=======
->>>>>>> 77387133 (wip downloader)
-=======
->>>>>>> 16c26dcc (support concurrent downloads in sync command)
-                self.totalBytesTransfered.withLockedValue({$0 += tracker.transfered})
-=======
-                self.totalBytesTransfered.withLockedValue({$0 += tracker.transfered })
->>>>>>> 2fd9f557 (support concurrent downloads in sync command)
-<<<<<<< HEAD
->>>>>>> e2d41225 (support concurrent downloads in sync command)
-<<<<<<< HEAD
->>>>>>> 917621f9 (support concurrent downloads in sync command)
-=======
-=======
-=======
-                self.totalBytesTransfered.withLockedValue({$0 += tracker.transfered})
->>>>>>> be4d2507 (wip downloader)
-<<<<<<< HEAD
->>>>>>> 77387133 (wip downloader)
-<<<<<<< HEAD
->>>>>>> 145ffb4f (wip downloader)
-=======
-=======
-=======
-                self.totalBytesTransfered.withLockedValue({$0 += tracker.transfered })
->>>>>>> 2fd9f557 (support concurrent downloads in sync command)
->>>>>>> 16c26dcc (support concurrent downloads in sync command)
->>>>>>> 90d7bf78 (support concurrent downloads in sync command)
-=======
-                self.totalBytesTransfered.withLockedValue({$0 += tracker.transfered })
->>>>>>> 413d6050
                 if let minSize = minSize, buffer.readableBytes < minSize {
                     throw CurlError.sizeTooSmall
                 }
@@ -570,92 +316,7 @@
                             chelper_malloc_trim()
                         }
                     }
-<<<<<<< HEAD
-<<<<<<< HEAD
-<<<<<<< HEAD
-<<<<<<< HEAD
-<<<<<<< HEAD
-<<<<<<< HEAD
-<<<<<<< HEAD
-<<<<<<< HEAD
-<<<<<<< HEAD
-<<<<<<< HEAD
-<<<<<<< HEAD
-                    self.totalBytesTransfered.withLockedValue({$0 += tracker.transfered})
-=======
                 self.totalBytesTransfered.withLockedValue({$0 += tracker.transfered })
->>>>>>> 2fd9f557 (support concurrent downloads in sync command)
-=======
-                    self.totalBytesTransfered.withLockedValue({$0 += tracker.transfered})
->>>>>>> be4d2507 (wip downloader)
-=======
-                self.totalBytesTransfered.withLockedValue({$0 += tracker.transfered })
->>>>>>> 2fd9f557 (support concurrent downloads in sync command)
-=======
-                self.totalBytesTransfered.withLockedValue({$0 += tracker.transfered })
->>>>>>> 2fd9f557 (support concurrent downloads in sync command)
-=======
-=======
->>>>>>> b0e5d0e8 (support concurrent downloads in sync command)
-=======
->>>>>>> 702b3a7c (wip downloader)
-=======
->>>>>>> 917621f9 (support concurrent downloads in sync command)
-=======
->>>>>>> 145ffb4f (wip downloader)
-=======
->>>>>>> 90d7bf78 (support concurrent downloads in sync command)
-                self.totalBytesTransfered.withLockedValue({$0 += tracker.transfered })
-=======
-                    self.totalBytesTransfered.withLockedValue({$0 += tracker.transfered})
->>>>>>> 06b9088a (wip downloader)
-<<<<<<< HEAD
->>>>>>> 2fa10353 (wip downloader)
-=======
-=======
-                self.totalBytesTransfered.withLockedValue({$0 += tracker.transfered })
->>>>>>> 92cec0c6 (support concurrent downloads in sync command)
-<<<<<<< HEAD
->>>>>>> b0e5d0e8 (support concurrent downloads in sync command)
-=======
-=======
-                    self.totalBytesTransfered.withLockedValue({$0 += tracker.transfered})
->>>>>>> b20096f5 (wip downloader)
-<<<<<<< HEAD
->>>>>>> 702b3a7c (wip downloader)
-=======
-=======
-=======
->>>>>>> 77387133 (wip downloader)
-=======
->>>>>>> 16c26dcc (support concurrent downloads in sync command)
-                    self.totalBytesTransfered.withLockedValue({$0 += tracker.transfered})
-=======
-                self.totalBytesTransfered.withLockedValue({$0 += tracker.transfered })
->>>>>>> 2fd9f557 (support concurrent downloads in sync command)
-<<<<<<< HEAD
->>>>>>> e2d41225 (support concurrent downloads in sync command)
-<<<<<<< HEAD
->>>>>>> 917621f9 (support concurrent downloads in sync command)
-=======
-=======
-=======
-                    self.totalBytesTransfered.withLockedValue({$0 += tracker.transfered})
->>>>>>> be4d2507 (wip downloader)
-<<<<<<< HEAD
->>>>>>> 77387133 (wip downloader)
-<<<<<<< HEAD
->>>>>>> 145ffb4f (wip downloader)
-=======
-=======
-=======
-                self.totalBytesTransfered.withLockedValue({$0 += tracker.transfered })
->>>>>>> 2fd9f557 (support concurrent downloads in sync command)
->>>>>>> 16c26dcc (support concurrent downloads in sync command)
->>>>>>> 90d7bf78 (support concurrent downloads in sync command)
-=======
-                self.totalBytesTransfered.withLockedValue({$0 += tracker.transfered })
->>>>>>> 413d6050
                     if let minSize = minSize, tracker.transfered < minSize {
                         throw CurlError.sizeTooSmall
                     }
