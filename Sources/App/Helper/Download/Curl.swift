--- conflicted
+++ resolved
@@ -245,11 +245,7 @@
         //try FileManager.default.deleteFiles(direcotry: cacheDirectory, olderThan: Date().addingTimeInterval(-2*24*3600))
         let cacheFile = cacheDirectory + "/" + SHA256.hash(data: (url + (range ?? "")).data(using: .utf8) ?? Data()).hex
         if !FileManager.default.fileExists(atPath: cacheFile) {
-<<<<<<< HEAD
-            try await self.download(url: url, toFile: cacheFile, bzip2Decode: false, range: range, minSize: minSize, cacheDirectory: nil, nConcurrent: 1)
-=======
-            try await self.download(url: url, toFile: cacheFile, bzip2Decode: false, range: range, minSize: minSize, cacheDirectory: nil, nConcurrent: nConcurrent, headers: headers)
->>>>>>> acb42a33
+            try await self.download(url: url, toFile: cacheFile, bzip2Decode: false, range: range, minSize: minSize, cacheDirectory: nil, nConcurrent: 1, headers: headers)
         }
         guard let data = try FileHandle(forReadingAtPath: cacheFile)?.readToEnd() else {
             fatalError("Could not read cached file")
