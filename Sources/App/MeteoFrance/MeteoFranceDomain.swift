--- conflicted
+++ resolved
@@ -115,12 +115,8 @@
             // Arpege has sometimes larger delays
             return 7.5
         case .arome_france, .arome_france_hd:
-<<<<<<< HEAD
             // Arome has sometimes larger delays
-            return 4.5
-=======
-            return 3.5
->>>>>>> 9bbcc2c0
+            return 5.5
         case .arome_france_15min, .arome_france_hd_15min:
             return 1.5
         }
