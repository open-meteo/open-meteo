import Foundation
import Vapor
import SwiftPFor2D
import SwiftNetCDF

/**
NCEP GFS downloader
 */
struct GfsDownload: AsyncCommand {
    struct Signature: CommandSignature {
        @Argument(name: "domain")
        var domain: String

        @Option(name: "run")
        var run: String?
        
        @Flag(name: "create-netcdf")
        var createNetcdf: Bool
        
        @Flag(name: "second-flush", help: "For GFS05 ensemble to download hours 390-840")
        var secondFlush: Bool
        
        @Option(name: "only-variables")
        var onlyVariables: String?
        
        @Flag(name: "upper-level", help: "Download upper-level variables on pressure levels")
        var upperLevel: Bool
        
        @Flag(name: "surface-level", help: "Download surface-level variables")
        var surfaceLevel: Bool
        
        @Option(name: "max-forecast-hour", help: "Only download data until this forecast hour")
        var maxForecastHour: Int?
        
        @Option(name: "timeinterval", short: "t", help: "Timeinterval to download past forecasts. Format 20220101-20220131")
        var timeinterval: String?
        
        @Option(name: "concurrent", short: "c", help: "Numer of concurrent download/conversion jobs")
        var concurrent: Int?
        
        @Option(name: "upload-s3-bucket", help: "Upload open-meteo database to an S3 bucket after processing")
        var uploadS3Bucket: String?
        
        @Flag(name: "upload-s3-only-probabilities", help: "Only upload probabilities files to S3")
        var uploadS3OnlyProbabilities: Bool
        
        @Flag(name: "skip-missing", help: "Ignore missing GRIB messages in inventory")
        var skipMissing: Bool
    }

    var help: String {
        "Download GFS from NOAA NCEP"
    }
    
    func run(using context: CommandContext, signature: Signature) async throws {
        let domain = try GfsDomain.load(rawValue: signature.domain)
        disableIdleSleep()
        
        if let timeinterval = signature.timeinterval {
            for run in try Timestamp.parseRange(yyyymmdd: timeinterval).toRange(dt: 86400).with(dtSeconds: 86400 / domain.runsPerDay) {
                try await downloadRun(using: context, signature: signature, run: run, domain: domain)
            }
            return
        }
        
        /// 18z run is available the day after starting 05:26
        let run = try signature.run.flatMap(Timestamp.fromRunHourOrYYYYMMDD) ?? domain.lastRun
        try await downloadRun(using: context, signature: signature, run: run, domain: domain)
    }
    
    func downloadRun(using context: CommandContext, signature: Signature, run: Timestamp, domain: GfsDomain) async throws {
        let start = DispatchTime.now()
        let logger = context.application.logger
        disableIdleSleep()
        
        if signature.onlyVariables != nil && signature.upperLevel {
            fatalError("Parameter 'onlyVariables' and 'upperLevel' must not be used simultaneously")
        }
        
        let variables: [any GfsVariableDownloadable]
        
        switch domain {
<<<<<<< HEAD
        case .gfs025_ensemble:
            variables = [GfsSurfaceVariable.precipitation_probability]
            let handles = try await downloadPrecipitationProbability(application: context.application, run: run)
            try GenericVariableHandle.convert(logger: logger, domain: domain, createNetcdf: signature.createNetcdf, run: run, handles: handles)
            try ModelUpdateMetaJson.update(domain: domain, run: run, handles: handles)
=======
>>>>>>> f49a7250
        case .gfs05_ens:
            fallthrough
        case .gfs025_ens:
            fallthrough
        case .gfs013:
            fallthrough
        case .hrrr_conus_15min:
            fallthrough
        case .hrrr_conus:
            fallthrough
        //case .nam_conus:
        //    fallthrough
        case .gfs025:
            let onlyVariables: [any GfsVariableDownloadable]? = try signature.onlyVariables.map {
                try $0.split(separator: ",").map {
                    if let variable = GfsPressureVariable(rawValue: String($0)) {
                        return variable
                    }
                    return try GfsSurfaceVariable.load(rawValue: String($0))
                }
            }
            
            let pressureVariables = domain.levels.reversed().flatMap { level in
                GfsPressureVariableType.allCases.map { variable in
                    GfsPressureVariable(variable: variable, level: level)
                }
            }
            let surfaceVariables = GfsSurfaceVariable.allCases
            
            variables = onlyVariables ?? (signature.upperLevel ? (signature.surfaceLevel ? surfaceVariables+pressureVariables : pressureVariables) : surfaceVariables)
            
            let handles = try await downloadGfs(application: context.application, domain: domain, run: run, variables: variables, secondFlush: signature.secondFlush, maxForecastHour: signature.maxForecastHour, skipMissing: signature.skipMissing)
            
            let nConcurrent = signature.concurrent ?? 1
            try await GenericVariableHandle.convert(logger: logger, domain: domain, createNetcdf: signature.createNetcdf, run: run, handles: handles, concurrent: nConcurrent)
            try ModelUpdateMetaJson.update(domain: domain, run: run, handles: handles)
        case .gfswave025, .gfswave025_ens:
            variables = GfsWaveVariable.allCases
            let handles = try await downloadGfs(application: context.application, domain: domain, run: run, variables: variables, secondFlush: signature.secondFlush, maxForecastHour: signature.maxForecastHour, skipMissing: signature.skipMissing)
            let nConcurrent = signature.concurrent ?? 1
            try await GenericVariableHandle.convert(logger: logger, domain: domain, createNetcdf: signature.createNetcdf, run: run, handles: handles, concurrent: nConcurrent)
            try ModelUpdateMetaJson.update(domain: domain, run: run, handles: handles)
            break
        }
        
        logger.info("Finished in \(start.timeElapsedPretty())")
        if let uploadS3Bucket = signature.uploadS3Bucket {
            try domain.domainRegistry.syncToS3(
                bucket: uploadS3Bucket,
                variables: signature.uploadS3OnlyProbabilities ? [ProbabilityVariable.precipitation_probability] : variables
            )
        }
    }
    
    func downloadNcepElevation(application: Application, url: [String], surfaceElevationFileOm: OmFileManagerReadable, grid: Gridable, isGlobal: Bool) async throws {
        let logger = application.logger
        
        /// download seamask and height
        if FileManager.default.fileExists(atPath: surfaceElevationFileOm.getFilePath()) {
            return
        }
        try surfaceElevationFileOm.createDirectory()
        
        logger.info("Downloading height and elevation data")
        
        enum ElevationVariable: String, CurlIndexedVariable, CaseIterable {
            case height
            case landmask
            
            var gribIndexName: String? {
                switch self {
                case .height:
                    return ":HGT:surface:"
                case .landmask:
                    return ":LAND:surface:"
                }
            }
        }
        
        var height: Array2D? = nil
        var landmask: Array2D? = nil
        let curl = Curl(logger: logger, client: application.dedicatedHttpClient)
        var grib2d = GribArray2D(nx: grid.nx, ny: grid.ny)
        for (variable, message) in try await curl.downloadIndexedGrib(url: url, variables: ElevationVariable.allCases) {
            try grib2d.load(message: message)
            if isGlobal {
                grib2d.array.shift180LongitudeAndFlipLatitude()
            }
            switch variable {
            case .height:
                height = grib2d.array
            case .landmask:
                landmask = grib2d.array
            }
        }
        
        guard var height = height, let landmask = landmask else {
            fatalError("Could not download land and sea mask")
        }
        for i in height.data.indices {
            // landmask: 0=sea, 1=land
            height.data[i] = landmask.data[i] == 1 ? height.data[i] : -999
        }
        
        //try height.writeNetcdf(filename: surfaceElevationFileOm.replacingOccurrences(of: ".om", with: ".nc"))
        
        try OmFileWriter(dim0: grid.ny, dim1: grid.nx, chunk0: 20, chunk1: 20).write(file: surfaceElevationFileOm.getFilePath(), compressionType: .p4nzdec256, scalefactor: 1, all: height.data)
    }
    
    /// download GFS025 and NAM CONUS
    func downloadGfs(application: Application, domain: GfsDomain, run: Timestamp, variables: [any GfsVariableDownloadable], secondFlush: Bool, maxForecastHour: Int?, skipMissing: Bool) async throws -> [GenericVariableHandle] {
        let logger = application.logger
        
        // GFS025 ensemble does not have elevation information, use non-ensemble version
        let elevationUrl = (domain == .gfs025_ens ? GfsDomain.gfs025 : domain).getGribUrl(run: run, forecastHour: 0, member: 0)
        if ![GfsDomain.hrrr_conus_15min, .gfswave025, .gfswave025_ens].contains(domain) {
            // 15min hrrr data uses hrrr domain elevation files
            try await downloadNcepElevation(application: application, url: elevationUrl, surfaceElevationFileOm: domain.surfaceElevationFileOm, grid: domain.grid, isGlobal: domain.isGlobal)
        }
        
        let deadLineHours: Double
        switch domain {
        case .gfs013:
            deadLineHours = 6
        case .gfs025, .gfswave025:
            deadLineHours = 5
        case .hrrr_conus_15min:
            deadLineHours = 2
        case .hrrr_conus:
            deadLineHours = 2
        case .gfs025_ens, .gfswave025_ens:
            deadLineHours = 8
        case .gfs05_ens:
            deadLineHours = secondFlush ? 16 : 8
        }
        let waitAfterLastModified: TimeInterval = domain == .gfs025 ? 180 : 120
        let curl = Curl(logger: logger, client: application.dedicatedHttpClient, deadLineHours: deadLineHours, waitAfterLastModified: waitAfterLastModified)
        Process.alarm(seconds: Int(deadLineHours+2) * 3600)
        defer { Process.alarm(seconds: 0) }
        
        var forecastHours = domain.forecastHours(run: run.hour, secondFlush: secondFlush)
        if let maxForecastHour {
            forecastHours = forecastHours.filter({$0 <= maxForecastHour})
        }
        
        let nMembers = domain.ensembleMembers
        let nLocationsPerChunk = OmFileSplitter(domain, nMembers: nMembers, chunknLocations: nMembers > 1 ? nMembers : nil).nLocationsPerChunk
        let writer = OmFileWriter(dim0: 1, dim1: domain.grid.count, chunk0: 1, chunk1: nLocationsPerChunk)

        var grib2d = GribArray2D(nx: domain.grid.nx, ny: domain.grid.ny)
        var handles = [GenericVariableHandle]()
        
        // Download HRRR 15 minutes data
        if domain == .hrrr_conus_15min {
            for forecastHour in 0...(maxForecastHour ?? 18) {
                logger.info("Downloading forecastHour \(forecastHour)")
                
                let variables: [GfsVariableAndDomain] = (variables.flatMap({ v in
                    return forecastHour == 0 ? [GfsVariableAndDomain(variable: v, domain: domain, timestep: 0)] : (0..<4).map {
                        GfsVariableAndDomain(variable: v, domain: domain, timestep: (forecastHour-1) * 60 + ($0+1) * 15)
                    }
                }))
                
                let url = domain.getGribUrl(run: run, forecastHour: forecastHour, member: 0)
                for (variable, message) in try await curl.downloadIndexedGrib(url: url, variables: variables, errorOnMissing: !skipMissing) {
                    try grib2d.load(message: message)
                    guard let timestep = variable.timestep else {
                        continue
                    }
                    let timestamp = run.add(timestep * 60)
                    if let fma = variable.variable.multiplyAdd(domain: domain) {
                        grib2d.array.data.multiplyAdd(multiply: fma.multiply, add: fma.add)
                    }
                    
                    // HRRR_15min data has backwards averaged radiation, but diffuse radiation is still instantanous
                    if let variable = variable.variable as? GfsSurfaceVariable, variable == .diffuse_radiation {
                        let factor = Zensun.backwardsAveragedToInstantFactor(grid: domain.grid, locationRange: 0..<domain.grid.count, timerange: TimerangeDt(start: timestamp, nTime: 1, dtSeconds: domain.dtSeconds))
                        for i in grib2d.array.data.indices {
                            if factor.data[i] < 0.05 {
                                continue
                            }
                            grib2d.array.data[i] /= factor.data[i]
                        }
                    }
                    let fn = try writer.writeTemporary(compressionType: .p4nzdec256, scalefactor: variable.variable.scalefactor, all: grib2d.array.data)
                    handles.append(GenericVariableHandle(
                        variable: variable.variable,
                        time: timestamp,
                        member: 0,
                        fn: fn
                    ))
                }
            }
            await curl.printStatistics()
            return handles
        }
        
        let variables: [GfsVariableAndDomain] = variables.map {
            GfsVariableAndDomain(variable: $0, domain: domain, timestep: nil)
        }
        //let variables = variablesAll.filter({ !$0.variable.isLeastCommonlyUsedParameter })
        
        let variablesHour0 = variables.filter({!$0.variable.skipHour0(for: domain)})
        
        /// Keep values from previous timestep. Actori isolated, because of concurrent data conversion
        let deaverager = GribDeaverager()
        
        /// Variables that are kept in memory
        /// For GFS013, keep pressure and temperature in memory to convert specific humidity to relative
        let keepVariableInMemory: [GfsSurfaceVariable] = domain == .gfs013 ? [.temperature_2m, .pressure_msl] : []
        /// Keep pressure level temperature in memory to convert pressure vertical velocity (Pa/s) to geometric velocity (m/s)
        let keepVariableInMemoryPressure: [GfsPressureVariableType] = (domain == .hrrr_conus || domain == .gfs05_ens) ? [.temperature] : []
        
        var previousHour = 0
        for forecastHour in forecastHours {
            logger.info("Downloading forecastHour \(forecastHour)")
            let timestamp = run.add(hours: forecastHour)
            
            let storePrecipMembers = VariablePerMemberStorage<GfsSurfaceVariable>()
            
            for member in 0..<nMembers {
                let variables = (forecastHour == 0 ? variablesHour0 : variables)
                let url = domain.getGribUrl(run: run, forecastHour: forecastHour, member: member)
                               
                /// Keep data from previous timestep in memory to deaverage the next timestep
                var inMemorySurface = [GfsSurfaceVariable: [Float]]()
                var inMemoryPressure = [GfsPressureVariable: [Float]]()
                
                for (variable, message) in try await curl.downloadIndexedGrib(url: url, variables: variables, errorOnMissing: !skipMissing) {
                    if skipMissing {
                        // for whatever reason, the `hrrr.t10z.wrfprsf01.grib2` file uses different grib dimensions
                        guard let nx = message.get(attribute: "Nx").map(Int.init) ?? nil else {
                            fatalError("Could not get Nx")
                        }
                        guard let ny = message.get(attribute: "Ny").map(Int.init) ?? nil else {
                            fatalError("Could not get Ny")
                        }
                        if domain.grid.nx != nx || domain.grid.ny != ny {
                            logger.warning("GRIB dimensions (nx=\(nx), ny=\(ny)) do not match domain grid dimensions (nx=\(domain.grid.nx), ny=\(domain.grid.ny)). Skipping")
                            continue
                        }
                    }
                    try grib2d.load(message: message)
                    if domain.isGlobal {
                        grib2d.array.shift180LongitudeAndFlipLatitude()
                    }
                    //try message.debugGrid(grid: domain.grid, flipLatidude: domain.isGlobal, shift180Longitude: domain.isGlobal)
                    
                    guard let shortName = message.get(attribute: "shortName"),
                          let stepRange = message.get(attribute: "stepRange"),
                          let stepType = message.get(attribute: "stepType") else {
                        fatalError("could not get step range or type")
                    }
                    
                    // Deaccumulate precipitation
                    guard await deaverager.deaccumulateIfRequired(variable: variable.variable, member: member, stepType: stepType, stepRange: stepRange, grib2d: &grib2d) else {
                        continue
                    }
                    
                    // Convert specific humidity to relative humidity
                    if let variable = variable.variable as? GfsSurfaceVariable,
                       variable == .relative_humidity_2m,
                       shortName == "2sh"
                    {
                        guard let temperature = inMemorySurface[.temperature_2m] else {
                            fatalError("Could not get temperature 2m to convert specific humidity")
                        }
                        // gfs013 loads surface pressure instead of msl, however we do not use it, because it is not corrected
                        guard let surfacePressure = inMemorySurface[.pressure_msl] else {
                            fatalError("Could not get surface_pressure to convert specific humidity")
                        }
                        grib2d.array.data.multiplyAdd(multiply: 1000, add: 0) // kg/kg to g/kg
                        grib2d.array.data = Meteorology.specificToRelativeHumidity(specificHumidity: grib2d.array.data, temperature: temperature, pressure: surfacePressure)
                    }
                    
                    // Convert pressure vertical velocity to geometric velocity in HRRR
                    if let variable = variable.variable as? GfsPressureVariable,
                       variable.variable == .vertical_velocity,
                       shortName == "w"
                    {
                        guard let temperature = inMemoryPressure[.init(variable: .temperature, level: variable.level)] else {
                            fatalError("Could not get temperature 2m to convert pressure vertical velocity to geometric velocity")
                        }
                        grib2d.array.data = Meteorology.verticalVelocityPressureToGeometric(omega: grib2d.array.data, temperature: temperature, pressureLevel: Float(variable.level))
                    }
                    
                    // HRRR contains instantanous values for solar flux. Convert it to backwards averaged.
                    if let variable = variable.variable as? GfsSurfaceVariable {
                        if  (domain == .hrrr_conus && [.shortwave_radiation, .diffuse_radiation].contains(variable)) {
                            let factor = Zensun.backwardsAveragedToInstantFactor(grid: domain.grid, locationRange: 0..<domain.grid.count, timerange: TimerangeDt(start: timestamp, nTime: 1, dtSeconds: domain.dtSeconds))
                            for i in grib2d.array.data.indices {
                                if factor.data[i] < 0.05 {
                                    continue
                                }
                                grib2d.array.data[i] /= factor.data[i]
                            }
                        }
                    }
                    
                    // Cloud cover in GFS ensemble may be -1 or 101 or 102
                    if [GfsDomain.gfs025_ens, .gfs05_ens].contains(domain), let variable = variable.variable as? GfsSurfaceVariable, variable == .cloud_cover {
                        for i in grib2d.array.data.indices {
                            if grib2d.array.data[i] > 100 {
                                grib2d.array.data[i] = 100
                            }
                            if grib2d.array.data[i] < 0 {
                                grib2d.array.data[i] = 0
                            }
                        }
                    }
                    
                    // Scaling before compression with scalefactor
                    if let fma = variable.variable.multiplyAdd(domain: domain) {
                        grib2d.array.data.multiplyAdd(multiply: fma.multiply, add: fma.add)
                    }
                    
                    // Keep temperature and pressure in memory to relative humidity conversion
                    if let variable = variable.variable as? GfsSurfaceVariable,
                        keepVariableInMemory.contains(variable) {
                        inMemorySurface[variable] = grib2d.array.data
                    }
                    if let variable = variable.variable as? GfsPressureVariable,
                        keepVariableInMemoryPressure.contains(variable.variable) {
                        inMemoryPressure[variable] = grib2d.array.data
                    }
                    
                    if let variable = variable.variable as? GfsSurfaceVariable, variable == .precipitation {
                        await storePrecipMembers.set(variable: variable, timestamp: timestamp, member: member, data: grib2d.array)
                    }
                    
                    if domain == .gfs013 && variable.variable as? GfsSurfaceVariable == .pressure_msl {
                        // do not write pressure to disk
                        continue
                    }
                    
                    let fn = try writer.writeTemporary(compressionType: .p4nzdec256, scalefactor: variable.variable.scalefactor, all: grib2d.array.data)
                    handles.append(GenericVariableHandle(
                        variable: variable.variable,
                        time: timestamp,
                        member: member, fn: fn                    ))
                }
            }
            if domain.ensembleMembers > 1 {
                if let handle = try await storePrecipMembers.calculatePrecipitationProbability(
                    precipitationVariable: .precipitation,
                    domain: domain,
                    timestamp: timestamp,
                    dtHoursOfCurrentStep: forecastHour - previousHour
                ) {
                    handles.append(handle)
                }
            }
            previousHour = forecastHour
        }
        await curl.printStatistics()
        return handles
    }
}

/// Small helper structure to fuse domain and variable for more control in the gribindex selection
struct GfsVariableAndDomain: CurlIndexedVariable {
    let variable: any GfsVariableDownloadable
    let domain: GfsDomain
    let timestep: Int?
    
    var gribIndexName: String? {
        return variable.gribIndexName(for: domain, timestep: timestep)
    }
}<|MERGE_RESOLUTION|>--- conflicted
+++ resolved
@@ -80,14 +80,6 @@
         let variables: [any GfsVariableDownloadable]
         
         switch domain {
-<<<<<<< HEAD
-        case .gfs025_ensemble:
-            variables = [GfsSurfaceVariable.precipitation_probability]
-            let handles = try await downloadPrecipitationProbability(application: context.application, run: run)
-            try GenericVariableHandle.convert(logger: logger, domain: domain, createNetcdf: signature.createNetcdf, run: run, handles: handles)
-            try ModelUpdateMetaJson.update(domain: domain, run: run, handles: handles)
-=======
->>>>>>> f49a7250
         case .gfs05_ens:
             fallthrough
         case .gfs025_ens:
