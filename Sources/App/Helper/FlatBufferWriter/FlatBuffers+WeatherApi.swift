--- conflicted
+++ resolved
@@ -793,15 +793,12 @@
         case .meteoswiss_icon_seamless:
             // TODO register
             return .iconSeamless
-<<<<<<< HEAD
         case .ecmwf_seas5_6hourly, .ecmwf_seas5_24hourly, .ecmwf_seas5_seamless:
             // TODO register
             return .ecmwfIfs
-=======
         case .ncep_nam_conus:
             // TODO register
             return .ncepNbmConus
->>>>>>> be76ec95
         }
     }
 }